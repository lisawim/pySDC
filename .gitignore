.noseids
/doc/latex
/doc/html
*out.txt
*sdc.txt
*detail.txt
data/*
step_*.png
*.pkl
*.swp

# Created by https://www.gitignore.io

### Python ###
# Byte-compiled / optimized / DLL files
__pycache__/
*.py[cod]

# C extensions
*.so

# Distribution / packaging
.Python
env/
build/
develop-eggs/
dist/
downloads/
eggs/
lib/
lib64/
parts/
sdist/
var/
*.egg-info/
.installed.cfg
*.egg

# PyInstaller
#  Usually these files are written by a python script from a template
#  before PyInstaller builds the exe, so as to inject date/other infos into it.
*.manifest
*.spec

# Installer logs
pip-log.txt
pip-delete-this-directory.txt

# Unit test / coverage reports
htmlcov/
.tox/
.coverage
.cache
nosetests.xml
coverage.xml

# Translations
*.mo
*.pot

# Django stuff:
*.log

# Sphinx documentation
docs/_build/
docs/source/pySDC

# PyBuilder
target/


### PyCharm ###
# Covers JetBrains IDEs: IntelliJ, RubyMine, PhpStorm, AppCode, PyCharm

/*.iml

## Directory-based project format:
.idea/
# if you remove the above rule, at least ignore the following:

# User-specific stuff:
# .idea/workspace.xml
# .idea/tasks.xml
# .idea/dictionaries

# Sensitive or high-churn files:
# .idea/dataSources.ids
# .idea/dataSources.xml
# .idea/sqlDataSources.xml
# .idea/dynamic.xml
# .idea/uiDesigner.xml

# Gradle:
# .idea/gradle.xml
# .idea/libraries

# Mongo Explorer plugin:
# .idea/mongoSettings.xml

## File-based project format:
*.ipr
*.iws

## Plugin-specific files:

# IntelliJ
out/

# mpeltonen/sbt-idea plugin
.idea_modules/

# JIRA plugin
atlassian-ide-plugin.xml

# Crashlytics plugin (for Android Studio and IntelliJ)
com_crashlytics_export_strings.xml


### Linux ###
*~

# KDE directory preferences
.directory


### OSX ###
.DS_Store
.AppleDouble
.LSOverride

# Icon must end with two \r
Icon


# Thumbnails
._*

# Files that might appear on external disk
.Spotlight-V100
.Trashes

# Directories potentially created on remote AFP share
.AppleDB
.AppleDesktop
Network Trash Folder
Temporary Items
.apdisk

### Spyder ###
.spyproject

*.xml

# jupyter
.ipynb_checkpoints
<<<<<<< HEAD
### VSCode ###
.vscode
=======

# VSCode
.vscode
>>>>>>> 8d4699dc
<|MERGE_RESOLUTION|>--- conflicted
+++ resolved
@@ -153,11 +153,6 @@
 
 # jupyter
 .ipynb_checkpoints
-<<<<<<< HEAD
-### VSCode ###
-.vscode
-=======
 
 # VSCode
-.vscode
->>>>>>> 8d4699dc
+.vscode