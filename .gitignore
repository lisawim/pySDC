.noseids
/doc/latex
/doc/html
*out.txt
*sdc.txt
*detail.txt
data/*
step_*.png
*.pkl
*.swp

# Created by https://www.gitignore.io

### Python ###
# Byte-compiled / optimized / DLL files
__pycache__/
*.py[cod]

# C extensions
*.so

# Distribution / packaging
.Python
env/
build/
develop-eggs/
dist/
downloads/
eggs/
lib/
lib64/
parts/
sdist/
var/
*.egg-info/
.installed.cfg
*.egg

# PyInstaller
#  Usually these files are written by a python script from a template
#  before PyInstaller builds the exe, so as to inject date/other infos into it.
*.manifest
*.spec

# Installer logs
pip-log.txt
pip-delete-this-directory.txt

# Unit test / coverage reports
htmlcov/
.tox/
.coverage
.cache
nosetests.xml
coverage.xml

# Translations
*.mo
*.pot

# Django stuff:
*.log

# Sphinx documentation
docs/_build/

# PyBuilder
target/


### PyCharm ###
# Covers JetBrains IDEs: IntelliJ, RubyMine, PhpStorm, AppCode, PyCharm

/*.iml

## Directory-based project format:
.idea/
# if you remove the above rule, at least ignore the following:

# User-specific stuff:
# .idea/workspace.xml
# .idea/tasks.xml
# .idea/dictionaries

# Sensitive or high-churn files:
# .idea/dataSources.ids
# .idea/dataSources.xml
# .idea/sqlDataSources.xml
# .idea/dynamic.xml
# .idea/uiDesigner.xml

# Gradle:
# .idea/gradle.xml
# .idea/libraries

# Mongo Explorer plugin:
# .idea/mongoSettings.xml

## File-based project format:
*.ipr
*.iws

## Plugin-specific files:

# IntelliJ
out/

# mpeltonen/sbt-idea plugin
.idea_modules/

# JIRA plugin
atlassian-ide-plugin.xml

# Crashlytics plugin (for Android Studio and IntelliJ)
com_crashlytics_export_strings.xml


### Linux ###
*~

# KDE directory preferences
.directory


### OSX ###
.DS_Store
.AppleDouble
.LSOverride

# Icon must end with two \r
Icon


# Thumbnails
._*

# Files that might appear on external disk
.Spotlight-V100
.Trashes

# Directories potentially created on remote AFP share
.AppleDB
.AppleDesktop
Network Trash Folder
Temporary Items
.apdisk

### Spyder ###
.spyproject
<<<<<<< HEAD
*.xml
=======

# jupyter
.ipynb_checkpoints
>>>>>>> b21259b3
<|MERGE_RESOLUTION|>--- conflicted
+++ resolved
@@ -147,10 +147,8 @@
 
 ### Spyder ###
 .spyproject
-<<<<<<< HEAD
+
 *.xml
-=======
 
 # jupyter
-.ipynb_checkpoints
->>>>>>> b21259b3
+.ipynb_checkpoints