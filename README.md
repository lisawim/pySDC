[![badge-ga](https://github.com/Parallel-in-Time/pySDC/actions/workflows/ci_pipeline.yml/badge.svg?branch=master)](https://github.com/Parallel-in-Time/pySDC/actions/workflows/ci_pipeline.yml)
[![badge-ossf](https://bestpractices.coreinfrastructure.org/projects/6909/badge)](https://bestpractices.coreinfrastructure.org/projects/6909)
[![badge-cc](https://codecov.io/gh/Parallel-in-Time/pySDC/branch/master/graph/badge.svg?token=hpP18dmtgS)](https://codecov.io/gh/Parallel-in-Time/pySDC)
[![zenodo](https://zenodo.org/badge/26165004.svg)](https://zenodo.org/badge/latestdoi/26165004)
[![fair-software.eu](https://img.shields.io/badge/fair--software.eu-%E2%97%8F%20%20%E2%97%8F%20%20%E2%97%8F%20%20%E2%97%8F%20%20%E2%97%8F-green)](https://fair-software.eu)
[![SQAaaS badge shields.io](https://img.shields.io/badge/sqaaas%20software-silver-lightgrey)](https://api.eu.badgr.io/public/assertions/aS8J0NDTTjCyYP6iVufviQ "SQAaaS silver badge achieved")
[![PyPI - Downloads](https://img.shields.io/pypi/dm/pySDC?logo=pypi)](https://pypistats.org/packages/pysdc)

# Welcome to pySDC!

The `pySDC` project is a Python implementation of the
spectral deferred correction (SDC) approach and its flavors, esp. the
multilevel extension MLSDC and PFASST. It is intended for rapid
prototyping and educational purposes. New ideas like e.g. sweepers or
predictors can be tested and first toy problems can be easily
implemented.

## Features

-   Variants of SDC: explicit, implicit, IMEX, multi-implicit, Verlet,
    multi-level, diagonal, multi-step
-   Variants of PFASST: virtual parallel or MPI-based parallel,
    classical of multigrid perspective
-   8 tutorials: from setting up a first collocation problem to SDC,
    PFASST and advanced topics
-   Projects: many documented projects with defined and tested outcomes
-   Many different examples, collocation types, data types already
    implemented
-   Works with [FEniCS](https://fenicsproject.org/),
    [mpi4py-fft](https://mpi4py-fft.readthedocs.io/en/latest/) and
    [PETSc](http://www.mcs.anl.gov/petsc/) (through
    [petsc4py](https://bitbucket.org/petsc/petsc4py))
-   Continuous integration via [GitHub
    Actions](https://github.com/Parallel-in-Time/pySDC/actions) and
    [Gitlab CI](https://gitlab.hzdr.de/r.speck/pysdc/-/pipelines) (through the [GitHub2Gitlab Action](https://github.com/jakob-fritz/github2lab_action))
<<<<<<< HEAD
-   Fully compatible with Python 3.8 - 3.10 (and mostly up to 3.12), runs at least on Ubuntu
=======
-   Fully compatible with Python 3.9 - 3.12, runs at least on Ubuntu
>>>>>>> ecb42279

## Getting started

The code is hosted on GitHub, see
<https://github.com/Parallel-in-Time/pySDC>, and PyPI, see
<https://pypi.python.org/pypi/pySDC>. While using `pip install pySDC`
will give you a core version of `pySDC` to work with,
working with the developer version is most often the better choice. We
thus recommend to checkout the code from GitHub and install the
dependencies e.g. by using a [conda](https://conda.io/en/latest/)
environment. For this, `pySDC` ships with environment files
which can be found in the folder `etc/`. Use these as e.g.

``` bash
conda env create -f etc/environment-base.yml
```

To check your installation, run

``` bash
pytest pySDC/tests -m NAME
```

where `NAME` corresponds to the environment you chose (`base` in the
example above). You may need to update your `PYTHONPATH` by running

``` bash
export PYTHONPATH=$PYTHONPATH:/path/to/pySDC/root/folder
```

in particular if you want to run any of the playgrounds, projects or
tutorials. All `import` statements there assume that the
`pySDC`\'s base directory is part of `PYTHONPATH`.

For many examples, `LaTeX` is used for the plots, i.e. a
decent installation of this is needed in order to run those examples.
When using `fenics` or `petsc4py`, a C++
compiler is required (although installation may go through at first).

For more details on `pySDC`, check out http://www.parallel-in-time.org/pySDC.

## How to cite

If you use pySDC or parts of it for your work, great! Let us know if we
can help you with this. Also, we would greatly appreciate a citation of
[this paper](https://doi.org/10.1145/3310410):

> Robert Speck, **Algorithm 997: pySDC - Prototyping Spectral Deferred
> Corrections**, ACM Transactions on Mathematical Software (TOMS),
> Volume 45 Issue 3, August 2019, <https://doi.org/10.1145/3310410>

The current software release can be cited using Zenodo:
[![zenodo](https://zenodo.org/badge/26165004.svg)](https://zenodo.org/badge/latestdoi/26165004)

## Contributing

`pySDC` code was originally developed by [Robert Speck (@pancetta)](https://github.com/pancetta),
and is now maintained and developed by a small community of scientists interested in SDC methods.
Checkout the [Changelog](./CHANGELOG.md) to see pySDC's evolution since 2016.

Any contribution is dearly welcome! If you want to contribute, please take the time to read our [Contribution Guidelines](./CONTRIBUTING.md)
(and don't forget to take a peek at our nice [Code of Conduct](./CODE_OF_CONDUCT.md) :wink:).

## Acknowledgements

This project has received funding from the [European High-Performance
Computing Joint Undertaking](https://eurohpc-ju.europa.eu/) (JU) under
grant agreement No 955701 ([TIME-X](https://www.time-x-eurohpc.eu/))
and grant agreement No 101118139.
The JU receives support from the European Union's Horizon 2020 research
and innovation programme and Belgium, France, Germany, and Switzerland.
This project also received funding from the [German Federal Ministry of
Education and Research](https://www.bmbf.de/bmbf/en/home/home_node.html)
(BMBF) grants  16HPC047 and 16ME0679K. Supported by the European Union - NextGenerationEU. 
The project also received help from the [Helmholtz Platform for Research Software Engineering - Preparatory Study (HiRSE_PS)](https://www.helmholtz-hirse.de/).

<p align="center">
  <img src="./docs/img/EuroHPC.jpg" height="105"/> &nbsp;&nbsp;&nbsp;&nbsp;&nbsp;&nbsp;&nbsp;&nbsp;
  <img src="./docs/img/LogoTime-X.png" height="105" /> &nbsp;&nbsp;&nbsp;&nbsp;&nbsp;&nbsp;&nbsp;&nbsp;
  <img src="./docs/img/BMBF_gefoerdert_2017_en.jpg" height="105" />
</p><|MERGE_RESOLUTION|>--- conflicted
+++ resolved
@@ -33,11 +33,7 @@
 -   Continuous integration via [GitHub
     Actions](https://github.com/Parallel-in-Time/pySDC/actions) and
     [Gitlab CI](https://gitlab.hzdr.de/r.speck/pysdc/-/pipelines) (through the [GitHub2Gitlab Action](https://github.com/jakob-fritz/github2lab_action))
-<<<<<<< HEAD
--   Fully compatible with Python 3.8 - 3.10 (and mostly up to 3.12), runs at least on Ubuntu
-=======
 -   Fully compatible with Python 3.9 - 3.12, runs at least on Ubuntu
->>>>>>> ecb42279
 
 ## Getting started
 
