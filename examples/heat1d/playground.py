--- conflicted
+++ resolved
@@ -19,32 +19,19 @@
     # set global logger (remove this if you do not want the output at all)
     logger = Log.setup_custom_logger('root')
 
-<<<<<<< HEAD
-    num_procs = 8
-
-    # This comes as read-in for the level class
-    lparams = {}
-    lparams['restol'] = 1E-08
-=======
     num_procs = 1
 
     # This comes as read-in for the level class
     lparams = {}
     lparams['restol'] = 1E-10
->>>>>>> 24683068
 
     sparams = {}
     sparams['maxiter'] = 20
 
     # This comes as read-in for the problem class
     pparams = {}
-<<<<<<< HEAD
-    pparams['nu'] = 0.5
-    pparams['nvars'] = [255,127]#,63]
-=======
     pparams['nu'] = 0.1
     pparams['nvars'] = [255,127]
->>>>>>> 24683068
 
     # This comes as read-in for the transfer operations
     tparams = {}
@@ -68,13 +55,8 @@
 
     # setup parameters "in time"
     t0 = 0
-<<<<<<< HEAD
-    dt = 0.25
-    Tend = 8*dt
-=======
     dt = 0.5
     Tend = 1*dt
->>>>>>> 24683068
 
     # get initial values on finest level
     P = MS[0].levels[0].prob
@@ -89,13 +71,6 @@
     print('error at time %s: %s' %(Tend,np.linalg.norm(uex.values-uend.values,np.inf)/np.linalg.norm(
         uex.values,np.inf)))
 
-<<<<<<< HEAD
-    extract_stats = grep_stats(stats,iter=-1,type='niter')
-    sortedlist_stats = sort_stats(extract_stats,sortby='step')
-    for item in sortedlist_stats:
-        print(item)
-=======
     # extract_stats = grep_stats(stats,iter=-1,type='residual')
     # sortedlist_stats = sort_stats(extract_stats,sortby='step')
->>>>>>> 24683068
     # print(extract_stats,sortedlist_stats)