--- conflicted
+++ resolved
@@ -8,8 +8,8 @@
 from pySDC.datatype_classes.particles import particles, fields
 from pySDC.sweeper_classes.boris_2nd_order import boris_2nd_order
 from examples.penningtrap.HookClass import particles_output
-# import pySDC.PFASST_blockwise as mp
-import pySDC.PFASST_stepwise as mp
+import pySDC.PFASST_blockwise as mp
+# import pySDC.PFASST_stepwise as mp
 from pySDC import Log
 from pySDC.Stats import grep_stats, sort_stats
 
@@ -19,34 +19,22 @@
     # set global logger (remove this if you do not want the output at all)
     logger = Log.setup_custom_logger('root')
 
-<<<<<<< HEAD
-    num_procs = 16
-
-    # This comes as read-in for each level
-    lparams = {}
-    lparams['restol'] = 1E-09
-=======
     num_procs = 1
 
     # This comes as read-in for each level
     lparams = {}
     lparams['restol'] = 5E-09
->>>>>>> 2dd18786
 
     # This comes as read-in for the time-stepping
     sparams = {}
-    sparams['maxiter'] = 50
+    sparams['maxiter'] = 10
 
     # This comes as read-in for the problem
     pparams = {}
     pparams['omega_E'] = 4.9
     pparams['omega_B'] = 25.0
     pparams['u0'] = np.array([[10,0,0],[100,0,100],[1],[1]])
-<<<<<<< HEAD
-    pparams['nparts'] = 50
-=======
     pparams['nparts'] = 100
->>>>>>> 2dd18786
     pparams['sig'] = 0.1
 
     # This comes as read-in for the transfer operations
@@ -62,7 +50,7 @@
     description['problem_params'] = pparams
     description['dtype_u'] = particles
     description['dtype_f'] = fields
-    description['collocation_class'] = collclass.CollGaussLobatto
+    description['collocation_class'] = collclass.CollGaussLegendre
     description['num_nodes'] = [5]
     description['sweeper_class'] = boris_2nd_order
     description['level_params'] = lparams
@@ -75,13 +63,8 @@
 
     # setup parameters "in time"
     t0 = 0
-<<<<<<< HEAD
-    dt = 1*0.015625
-    Tend = 16*dt
-=======
     dt = 0.015625
     Tend = 1*dt
->>>>>>> 2dd18786
 
     # get initial values on finest level
     P = MS[0].levels[0].prob
@@ -90,14 +73,6 @@
     # call main function to get things done...
     uend,stats = mp.run_pfasst(MS,u0=uinit,t0=t0,dt=dt,Tend=Tend)
 
-<<<<<<< HEAD
-    extract_stats = grep_stats(stats,iter=-1,type='niter')
-    sortedlist_stats = sort_stats(extract_stats,sortby='step')
-    for item in sortedlist_stats:
-        print(item)
-
-=======
->>>>>>> 2dd18786
     exit()
 
     extract_stats = grep_stats(stats,type='etot')
