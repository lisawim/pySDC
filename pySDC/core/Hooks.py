import logging
import time
from collections import namedtuple


# noinspection PyUnusedLocal,PyShadowingBuiltins,PyShadowingNames
class hooks(object):
    """
    Hook class to contain the functions called during the controller runs (e.g. for calling user-routines)

    Attributes:
        __t0_setup (float): private variable to get starting time of setup
        __t0_run (float): private variable to get starting time of the run
        __t0_predict (float): private variable to get starting time of the predictor
        __t0_step (float): private variable to get starting time of the step
        __t0_iteration (float): private variable to get starting time of the iteration
        __t0_sweep (float): private variable to get starting time of the sweep
        __t0_comm (list): private variable to get starting time of the communication
        __t1_run (float): private variable to get end time of the run
        __t1_predict (float): private variable to get end time of the predictor
        __t1_step (float): private variable to get end time of the step
        __t1_iteration (float): private variable to get end time of the iteration
        __t1_sweep (float): private variable to get end time of the sweep
        __t1_setup (float): private variable to get end time of setup
        __t1_comm (list): private variable to hold timing of the communication (!)
        logger: logger instance for output
        __stats (dict): dictionary for gathering the statistics of a run
        __entry (namedtuple): statistics entry containign all information to identify the value
    """

    def __init__(self):
        """
        Initialization routine
        """
        self.__t0_setup = None
        self.__t0_run = None
        self.__t0_predict = None
        self.__t0_step = None
        self.__t0_iteration = None
        self.__t0_sweep = None
        self.__t0_comm = []
        self.__t1_run = None
        self.__t1_predict = None
        self.__t1_step = None
        self.__t1_iteration = None
        self.__t1_sweep = None
        self.__t1_setup = None
        self.__t1_comm = []

        self.logger = logging.getLogger('hooks')

        # create statistics and entry elements
        self.__stats = {}
        self.__entry = namedtuple('Entry', ['process', 'time', 'level', 'iter', 'sweep', 'type'])

    def add_to_stats(self, process, time, level, iter, sweep, type, value):
        """
        Routine to add data to the statistics dict

        Args:
            process: the current process recording this data
            time (float): the current simulation time
            level (int): the current level index
            iter (int): the current iteration count
            sweep (int): the current sweep count
            type (str): string to describe the type of value
            value: the actual data
        """
        # create named tuple for the key and add to dict
        self.__stats[self.__entry(process=process, time=time, level=level, iter=iter, sweep=sweep, type=type)] = value

    def increment_stats(self, process, time, level, iter, sweep, type, value, initialize=None):
        """
        Routine to increment data to the statistics dict. If the data is not yet created, it will be initialized to
        initialize if applicable and to value otherwise

        Args:
            process: the current process recording this data
            time (float): the current simulation time
            level (int): the current level index
            iter (int): the current iteration count
            sweep (int): the current sweep count
            type (str): string to describe the type of value
            value: the actual data
            initialize: if supplied and data does not exist already, this will be used over value
        """
        key = self.__entry(process=process, time=time, level=level, iter=iter, sweep=sweep, type=type)
        if key in self.__stats.keys():
            self.__stats[key] += value
        elif initialize is not None:
            self.__stats[key] = initialize
        else:
            self.__stats[key] = value

    def return_stats(self):
        """
        Getter for the stats

        Returns:
            dict: stats
        """
        return self.__stats

    def reset_stats(self):
        """
        Function to reset the stats for multiple runs
        """
        self.__stats = {}

    def pre_setup(self, step, level_number):
        """
        Default routine called before setup starts

        Args:
            step (pySDC.Step.step): the current step
            level_number (int): the current level number
        """
        self.__t0_setup = time.perf_counter()

    def pre_run(self, step, level_number):
        """
        Default routine called before time-loop starts

        Args:
            step (pySDC.Step.step): the current step
            level_number (int): the current level number
        """
        self.__t0_run = time.perf_counter()

    def pre_predict(self, step, level_number):
        """
        Default routine called before predictor starts

        Args:
            step (pySDC.Step.step): the current step
            level_number (int): the current level number
        """
        self.__t0_predict = time.perf_counter()

    def pre_step(self, step, level_number):
        """
        Hook called before each step

        Args:
            step (pySDC.Step.step): the current step
            level_number (int): the current level number
        """
        self.__t0_step = time.perf_counter()

    def pre_iteration(self, step, level_number):
        """
        Default routine called before iteration starts

        Args:
            step (pySDC.Step.step): the current step
            level_number (int): the current level number
        """
        self.__t0_iteration = time.perf_counter()

    def pre_sweep(self, step, level_number):
        """
        Default routine called before sweep starts

        Args:
            step (pySDC.Step.step): the current step
            level_number (int): the current level number
        """
        self.__t0_sweep = time.perf_counter()

    def pre_comm(self, step, level_number):
        """
        Default routine called before communication starts

        Args:
            step (pySDC.Step.step): the current step
            level_number (int): the current level number
        """
        if len(self.__t0_comm) >= level_number + 1:
            self.__t0_comm[level_number] = time.perf_counter()
        else:
            while len(self.__t0_comm) < level_number:
                self.__t0_comm.append(None)
            self.__t0_comm.append(time.perf_counter())
            while len(self.__t1_comm) <= level_number:
                self.__t1_comm.append(0.0)
            assert len(self.__t0_comm) == level_number + 1
            assert len(self.__t1_comm) == level_number + 1

    def post_comm(self, step, level_number, add_to_stats=False):
        """
        Default routine called after each communication

        Args:
            step (pySDC.Step.step): the current step
            level_number (int): the current level number
            add_to_stats (bool): set if result should go to stats object
        """
        assert len(self.__t1_comm) >= level_number + 1
        self.__t1_comm[level_number] += time.perf_counter() - self.__t0_comm[level_number]

        if add_to_stats:
            L = step.levels[level_number]

            self.add_to_stats(
                process=step.status.slot,
                time=L.time,
                level=L.level_index,
                iter=step.status.iter,
                sweep=L.status.sweep,
                type='timing_comm',
                value=self.__t1_comm[level_number],
            )
            self.__t1_comm[level_number] = 0.0

    def post_sweep(self, step, level_number):
        """
        Default routine called after each sweep

        Args:
            step (pySDC.Step.step): the current step
            level_number (int): the current level number
        """
        self.__t1_sweep = time.perf_counter()

        L = step.levels[level_number]

        self.logger.info(
            'Process %2i on time %8.6f at stage %15s: Level: %s -- Iteration: %2i -- Sweep: %2i -- ' 'residual: %12.8e',
            step.status.slot,
            L.time,
            step.status.stage,
            L.level_index,
            step.status.iter,
            L.status.sweep,
            L.status.residual,
        )

        self.add_to_stats(
            process=step.status.slot,
            time=L.time,
            level=L.level_index,
            iter=step.status.iter,
            sweep=L.status.sweep,
            type='residual_post_sweep',
            value=L.status.residual,
        )
        self.add_to_stats(
            process=step.status.slot,
            time=L.time,
            level=L.level_index,
            iter=step.status.iter,
            sweep=L.status.sweep,
            type='timing_sweep',
            value=self.__t1_sweep - self.__t0_sweep,
        )

    def post_iteration(self, step, level_number):
        """
        Default routine called after each iteration

        Args:
            step (pySDC.Step.step): the current step
            level_number (int): the current level number
        """

        self.__t1_iteration = time.perf_counter()

        L = step.levels[level_number]

        self.add_to_stats(
            process=step.status.slot,
            time=L.time,
            level=-1,
            iter=step.status.iter,
            sweep=L.status.sweep,
            type='residual_post_iteration',
            value=L.status.residual,
        )
        self.add_to_stats(
            process=step.status.slot,
            time=L.time,
            level=L.level_index,
            iter=step.status.iter,
            sweep=L.status.sweep,
            type='timing_iteration',
            value=self.__t1_iteration - self.__t0_iteration,
        )

    def post_step(self, step, level_number):
        """
        Default routine called after each step or block

        Args:
            step (pySDC.Step.step): the current step
            level_number (int): the current level number
        """

        self.__t1_step = time.perf_counter()

        L = step.levels[level_number]

        self.add_to_stats(
            process=step.status.slot,
            time=L.time,
            level=L.level_index,
            iter=step.status.iter,
            sweep=L.status.sweep,
            type='timing_step',
            value=self.__t1_step - self.__t0_step,
        )
        self.add_to_stats(
            process=step.status.slot,
            time=L.time,
            level=-1,
            iter=step.status.iter,
            sweep=L.status.sweep,
            type='niter',
            value=step.status.iter,
        )
        self.add_to_stats(
            process=step.status.slot,
            time=L.time,
            level=L.level_index,
            iter=-1,
            sweep=L.status.sweep,
            type='residual_post_step',
            value=L.status.residual,
        )

        # record the recomputed quantities at weird positions to make sure there is only one value for each step
        self.add_to_stats(
            process=-1, time=L.time + L.dt, level=-1, iter=-1, sweep=-1, type='recomputed', value=step.status.restart
        )
        self.add_to_stats(
            process=-1, time=L.time, level=-1, iter=-1, sweep=-1, type='recomputed', value=step.status.restart
        )

        # record the recomputed quantities at weird positions to make sure there is only one value for each step
        self.add_to_stats(process=-1, time=L.time + L.dt, level=-1, iter=-1,
                          sweep=-1, type='recomputed', value=step.status.restart)
        self.add_to_stats(process=-1, time=L.time, level=-1, iter=-1,
                          sweep=-1, type='recomputed', value=step.status.restart)

    def post_predict(self, step, level_number):
        """
        Default routine called after each predictor

        Args:
            step (pySDC.Step.step): the current step
            level_number (int): the current level number
        """
        self.__t1_predict = time.perf_counter()

        L = step.levels[level_number]

        self.add_to_stats(
            process=step.status.slot,
            time=L.time,
            level=L.level_index,
            iter=step.status.iter,
            sweep=L.status.sweep,
            type='timing_predictor',
            value=self.__t1_predict - self.__t0_predict,
        )

    def post_run(self, step, level_number):
        """
        Default routine called after each run

        Args:
            step (pySDC.Step.step): the current step
            level_number (int): the current level number
        """
        self.__t1_run = time.perf_counter()

        L = step.levels[level_number]

        self.add_to_stats(
            process=step.status.slot,
            time=L.time,
            level=L.level_index,
            iter=step.status.iter,
            sweep=L.status.sweep,
            type='timing_run',
            value=self.__t1_run - self.__t0_run,
        )

    def post_setup(self, step, level_number):
        """
        Default routine called after setup

        Args:
            step (pySDC.Step.step): the current step
            level_number (int): the current level number
        """
        self.__t1_setup = time.perf_counter()

<<<<<<< HEAD
        self.add_to_stats(
            process=-1,
            time=-1,
            level=-1,
            iter=-1,
            sweep=-1,
            type='timing_setup',
            value=self.__t1_setup - self.__t0_setup,
        )
=======
        self.add_to_stats(process=-1, time=-1, level=-1, iter=-1, sweep=-1, type='timing_setup',
                          value=self.__t1_setup - self.__t0_setup)
>>>>>>> cc6eca75
<|MERGE_RESOLUTION|>--- conflicted
+++ resolved
@@ -395,7 +395,6 @@
         """
         self.__t1_setup = time.perf_counter()
 
-<<<<<<< HEAD
         self.add_to_stats(
             process=-1,
             time=-1,
@@ -404,8 +403,4 @@
             sweep=-1,
             type='timing_setup',
             value=self.__t1_setup - self.__t0_setup,
-        )
-=======
-        self.add_to_stats(process=-1, time=-1, level=-1, iter=-1, sweep=-1, type='timing_setup',
-                          value=self.__t1_setup - self.__t0_setup)
->>>>>>> cc6eca75
+        )