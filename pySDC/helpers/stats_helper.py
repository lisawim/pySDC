--- conflicted
+++ resolved
@@ -78,19 +78,8 @@
     times_restarted = [me.time for me in stats.keys() if me.num_restarts > 0]
     for t in times_restarted:
         restarts = max([me.num_restarts for me in filter_stats(stats, type='_recomputed', time=t).keys()])
-<<<<<<< HEAD
-
-        for i in range(restarts):
-            to_be_removed = filter_stats(
-                stats,
-                time=t,
-                num_restarts=i,
-            )
-            [stats.pop(me) for me in to_be_removed.keys()]
-=======
         for i in range(restarts):
             [stats.pop(me) for me in filter_stats(stats, time=t, num_restarts=i).keys()]
->>>>>>> e135f0b3
 
     # delete values that were recorded at times that shouln't be recorded because we performed a different step after the restart
     other_restarted_steps = [me for me in filter_stats(stats, type='_recomputed') if stats[me]]
