--- conflicted
+++ resolved
@@ -5,13 +5,8 @@
 
 from pySDC.core.Controller import controller
 from pySDC.core import Step as stepclass
-<<<<<<< HEAD
-from pySDC.core.Errors import ControllerError, CommunicationError, ParameterError, ProblemError
-from pySDC.implementations.controller_classes.error_estimator import get_ErrorEstimator_nonMPI
-=======
 from pySDC.core.Errors import ControllerError, CommunicationError
 from pySDC.implementations.convergence_controller_classes.basic_restarting_nonMPI import BasicRestartingNonMPI
->>>>>>> c0a26231
 
 
 class controller_nonMPI(controller):
@@ -176,12 +171,8 @@
             while not done:
                 done = self.pfasst(MS_active)
 
-<<<<<<< HEAD
-            restarts = [S.status.restart and not S.status.restarted for S in MS_active]
-=======
             restarts = [S.status.restart for S in MS_active]
             restart_at = np.where(restarts)[0][0] if True in restarts else len(MS_active)
->>>>>>> c0a26231
             if True in restarts:  # restart part of the block
                 # initial condition to next block is initial condition of step that needs restarting
                 uend = self.MS[restart_at].levels[0].u[0]
@@ -233,8 +224,6 @@
             # get slot number
             p = active_slots[j]
 
-            # record whether the step has been restarted already at the same point
-            restarted = self.MS[p].time == time[p]
             # store current slot number for diagnostics
             self.MS[p].status.slot = p
             # store link to previous step
@@ -254,7 +243,6 @@
             self.MS[p].status.force_done = False
             self.MS[p].status.time_size = len(active_slots)
             self.MS[p].status.restart = False
-            self.MS[p].status.restarted = restarted and True
 
             for l in self.MS[p].levels:
                 l.tag = None
@@ -607,15 +595,7 @@
             for S in local_MS_running:
                 # standard sweep workflow: update nodes, compute residual, log progress
                 self.hooks.pre_sweep(step=S, level_number=0)
-                try:
-                    S.levels[0].sweep.update_nodes()
-                except ProblemError as err:
-                    if S.status.restarted:
-                        raise err
-                    else:
-                        self.logger.info(f'Encountered ProblemError, but I retry once before giving up: {err}')
-                        S.status.restart = True
-                        S.status.force_done = True
+                S.levels[0].sweep.update_nodes()
                 S.levels[0].sweep.compute_residual()
                 self.hooks.post_sweep(step=S, level_number=0)
 
@@ -762,101 +742,4 @@
         Args:
             local_MS_running (list): list of currently running steps
         """
-<<<<<<< HEAD
-        raise ControllerError('Unknown stage, got %s' % local_MS_running[0].status.stage)  # TODO
-
-    def resilience(self, local_MS_running):
-        """
-        Call various functions that are supposed to provide some sort of resilience from here
-        """
-
-        if self.params.use_HotRod:
-            self.hotrod(local_MS_running)
-
-        # a step gets restarted because it wants to or because any earlier step wants to
-        restart = False
-        for p in range(len(local_MS_running)):
-            restart = restart or local_MS_running[p].status.restart
-            local_MS_running[p].status.restart = restart
-
-    def hotrod(self, local_MS_running):
-        """
-        See for the reference:
-        Lightweight and Accurate Silent Data Corruption Detection in Ordinary Differential Equation Solvers,
-        Guhur et al. 2016, Springer. DOI: 10.1007/978-3-319-43659-3_47
-        """
-        for i in range(len(local_MS_running)):
-            S = local_MS_running[i]
-            if S.status.iter == S.params.maxiter:
-                for l in S.levels:
-                    # throw away the final sweep to match the error estimates
-                    l.u[:] = l.uold[:]
-
-                    # check if a fault is detected
-                    if None not in [l.status.error_extrapolation_estimate, l.status.error_embedded_estimate]:
-                        diff = l.status.error_extrapolation_estimate - l.status.error_embedded_estimate
-                        if diff > self.params.HotRod_tol:
-                            S.status.restart = True
-
-    def adaptivity(self, MS):
-        """
-        Method to compute time step size adaptively based on embedded error estimate.
-        Adaptivity requires you to know the order of the scheme, which you can also know for Jacobi, but it works
-        differently.
-        """
-        if len(MS) > 1 and self.params.mssdc_jac:
-            raise NotImplementedError('Adaptivity for multi step SDC only implemented for block Gauss-Seidel')
-
-        # loop through steps and compute local error and optimal step size from there
-        for i in range(len(MS)):
-            S = MS[i]
-
-            # check if we performed the desired amount of sweeps
-            if S.status.iter < S.params.maxiter:
-                continue
-
-            L = S.levels[0]
-
-            # compute next step size
-            order = S.status.iter  # embedded error estimate is same order as time marching
-            assert L.status.error_embedded_estimate is not None, 'Make sure to estimate the embedded error before call\
-ing adaptivity!'
-
-            L.status.dt_new = L.params.dt * 0.9 * (L.params.e_tol / L.status.error_embedded_estimate)**(1. / order)
-
-            # check whether to move on or restart
-            if L.status.error_embedded_estimate >= L.params.e_tol:
-                S.status.restart = True
-
-    def update_step_sizes(self, active_slots, time, Tend):
-        """
-        Update the step sizes computed in adaptivity or wherever here, since this can get arbitrarily elaborate
-        """
-        # figure out where the block is restarted
-        restarts = [self.MS[p].status.restart and not self.MS[p].status.restarted for p in active_slots]
-        if True in restarts:
-            restart_at = np.where(restarts)[0][0]
-        else:
-            restart_at = len(restarts) - 1
-
-        # Compute the maximum allowed step size based on Tend.
-        dt_max = (Tend - time[active_slots[0]]) / len(active_slots)
-
-        # record the step sizes to restart with from all the levels of the step
-        new_steps = [None] * len(self.MS[restart_at].levels)
-        for i in range(len(self.MS[restart_at].levels)):
-            l = self.MS[restart_at].levels[i]
-            # overrule the step size control to reach Tend if needed
-            new_steps[i] = min([l.status.dt_new if l.status.dt_new is not None else l.params.dt,
-                                max([dt_max, l.params.dt_initial])])
-
-        # spread the step sizes to all levels
-        for j in range(len(active_slots)):
-            # get slot number
-            p = active_slots[j]
-
-            for i in range(len(self.MS[p].levels)):
-                self.MS[p].levels[i].params.dt = new_steps[i]
-=======
-        raise ControllerError('Unknown stage, got %s' % local_MS_running[0].status.stage)  # TODO
->>>>>>> c0a26231
+        raise ControllerError('Unknown stage, got %s' % local_MS_running[0].status.stage)  # TODO