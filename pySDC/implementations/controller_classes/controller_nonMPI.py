import itertools
import copy as cp
import numpy as np
import dill

from pySDC.core.Controller import controller
from pySDC.core import Step as stepclass
from pySDC.core.Errors import ControllerError, CommunicationError
from pySDC.implementations.convergence_controller_classes.basic_restarting_nonMPI import BasicRestartingNonMPI


class controller_nonMPI(controller):
    """

    PFASST controller, running serialized version of PFASST in blocks (MG-style)

    """

    def __init__(self, num_procs, controller_params, description):
        """
        Initialization routine for PFASST controller

        Args:
           num_procs: number of parallel time steps (still serial, though), can be 1
           controller_params: parameter set for the controller and the steps
           description: all the parameters to set up the rest (levels, problems, transfer, ...)
        """

        if 'predict' in controller_params:
            raise ControllerError('predict flag is ignored, use predict_type instead')

        # call parent's initialization routine
        super(controller_nonMPI, self).__init__(controller_params, description)

        self.MS = [stepclass.step(description)]

        # try to initialize via dill.copy (much faster for many time-steps)
        try:
            for _ in range(num_procs - 1):
                self.MS.append(dill.copy(self.MS[0]))
        # if this fails (e.g. due to un-picklable data in the steps), initialize seperately
        except dill.PicklingError and TypeError:
            self.logger.warning('Need to initialize steps separately due to pickling error')
            for _ in range(num_procs - 1):
                self.MS.append(stepclass.step(description))

        if self.params.dump_setup:
            self.dump_setup(step=self.MS[0], controller_params=controller_params, description=description)

        if num_procs > 1 and len(self.MS[0].levels) > 1:
            for S in self.MS:
                for L in S.levels:
                    if not L.sweep.coll.right_is_node:
                        raise ControllerError("For PFASST to work, we assume uend^k = u_M^k")

        if all(len(S.levels) == len(self.MS[0].levels) for S in self.MS):
            self.nlevels = len(self.MS[0].levels)
        else:
            raise ControllerError('all steps need to have the same number of levels')

        if self.nlevels == 0:
            raise ControllerError('need at least one level')

        self.nsweeps = []
        for nl in range(self.nlevels):

            if all(S.levels[nl].params.nsweeps == self.MS[0].levels[nl].params.nsweeps for S in self.MS):
                self.nsweeps.append(self.MS[0].levels[nl].params.nsweeps)

        if self.nlevels > 1 and self.nsweeps[-1] > 1:
            raise ControllerError('this controller cannot do multiple sweeps on coarsest level')

        if self.nlevels == 1 and self.params.predict_type is not None:
            self.logger.warning(
                'you have specified a predictor type but only a single level.. ' 'predictor will be ignored'
            )
<<<<<<< HEAD

        self.add_convergence_controller(BasicRestartingNonMPI, description)

        for C in [self.convergence_controllers[i] for i in self.convergence_controller_order]:
            C.reset_buffers_nonMPI(self)
            C.setup_status_variables(self)
=======
>>>>>>> d3031ec8

        self.add_convergence_controller(BasicRestartingNonMPI, description)

        for C in [self.convergence_controllers[i] for i in self.convergence_controller_order]:
            C.reset_buffers_nonMPI(self)
            C.setup_status_variables(self)

    def run(self, u0, t0, Tend):
        """
        Main driver for running the serial version of SDC, MSSDC, MLSDC and PFASST (virtual parallelism)

        Args:
           u0: initial values
           t0: starting time
           Tend: ending time

        Returns:
            end values on the finest level
            stats object containing statistics for each step, each level and each iteration
        """

        # some initializations and reset of statistics
        uend = None
        num_procs = len(self.MS)
        self.hooks.reset_stats()

        # initial ordering of the steps: 0,1,...,Np-1
        slots = list(range(num_procs))

        # initialize time variables of each step
        time = [t0 + sum(self.MS[j].dt for j in range(p)) for p in slots]

        # determine which steps are still active (time < Tend)
        active = [time[p] < Tend - 10 * np.finfo(float).eps for p in slots]

        if not any(active):
            raise ControllerError('Nothing to do, check t0, dt and Tend.')

        # compress slots according to active steps, i.e. remove all steps which have times above Tend
        active_slots = list(itertools.compress(slots, active))

        # initialize block of steps with u0
        self.restart_block(active_slots, time, u0)

        self.hooks.post_setup(step=None, level_number=None)

        # call pre-run hook
        for S in self.MS:
            self.hooks.pre_run(step=S, level_number=0)

        # main loop: as long as at least one step is still active (time < Tend), do something
        while any(active):

            MS_active = [self.MS[p] for p in active_slots]
            done = False
            while not done:
                done = self.pfasst(MS_active)

            restarts = [S.status.restart for S in MS_active]
            restart_at = np.where(restarts)[0][0] if True in restarts else len(MS_active)
            if True in restarts:  # restart part of the block
                # initial condition to next block is initial condition of step that needs restarting
                uend = self.MS[restart_at].levels[0].u[0]
                time[active_slots[0]] = time[restart_at]
                self.logger.info(f'Starting next block with initial conditions from step {restart_at}')

            else:  # move on to next block
                # initial condition for next block is last solution of current block
                uend = self.MS[active_slots[-1]].levels[0].uend
                time[active_slots[0]] = time[active_slots[-1]] + self.MS[active_slots[-1]].dt

            for S in MS_active[:restart_at]:
                for C in [self.convergence_controllers[i] for i in self.convergence_controller_order]:
                    C.post_step_processing(self, S)

            for C in [self.convergence_controllers[i] for i in self.convergence_controller_order]:
                [C.prepare_next_block(self, S, len(active_slots), time, Tend) for S in self.MS]
                C.prepare_next_block_nonMPI(self, self.MS, active_slots, time, Tend)

            # setup the times of the steps for the next block
            for i in range(1, len(active_slots)):
                time[active_slots[i]] = time[active_slots[i] - 1] + self.MS[active_slots[i] - 1].dt

            # determine new set of active steps and compress slots accordingly
            active = [time[p] < Tend - 10 * np.finfo(float).eps for p in slots]
            active_slots = list(itertools.compress(slots, active))

            # restart active steps (reset all values and pass uend to u0)
            self.restart_block(active_slots, time, uend)

        # call post-run hook
        for S in self.MS:
            self.hooks.post_run(step=S, level_number=0)

        return uend, self.hooks.return_stats()

    def restart_block(self, active_slots, time, u0):
        """
        Helper routine to reset/restart block of (active) steps

        Args:
            active_slots: list of active steps
            time: list of new times
            u0: initial value to distribute across the steps

        """

        # loop over active slots (not directly, since we need the previous entry as well)
        for j in range(len(active_slots)):

            # get slot number
            p = active_slots[j]

            # store current slot number for diagnostics
            self.MS[p].status.slot = p
            # store link to previous step
            self.MS[p].prev = self.MS[active_slots[j - 1]]
            # resets step
            self.MS[p].reset_step()
            # determine whether I am the first and/or last in line
            self.MS[p].status.first = active_slots.index(p) == 0
            self.MS[p].status.last = active_slots.index(p) == len(active_slots) - 1
            # initialize step with u0
            self.MS[p].init_step(u0)
            # reset some values
            self.MS[p].status.done = False
            self.MS[p].status.prev_done = False
            self.MS[p].status.iter = 0
            self.MS[p].status.stage = 'SPREAD'
            self.MS[p].status.force_done = False
            self.MS[p].status.time_size = len(active_slots)
            self.MS[p].status.restart = False

            for l in self.MS[p].levels:
                l.tag = None
                l.status.sweep = 1

        for p in active_slots:
            for lvl in self.MS[p].levels:
                lvl.status.time = time[p]

    def send_full(self, S, level=None, add_to_stats=False):
        """
        Function to perform the send, including bookkeeping and logging

        Args:
            S: the current step
            level: the level number
            add_to_stats: a flag to end recording data in the hooks (defaults to False)
        """

        def send(source, tag):
            """
            Send function

            Args:
                source: level which has the new values
                tag: identifier for this message
            """
            # sending here means computing uend ("one-sided communication")
            source.sweep.compute_end_point()
            source.tag = cp.deepcopy(tag)

        self.hooks.pre_comm(step=S, level_number=level)
        if not S.status.last:
            self.logger.debug(
                'Process %2i provides data on level %2i with tag %s' % (S.status.slot, level, S.status.iter)
            )
            send(S.levels[level], tag=(level, S.status.iter, S.status.slot))
        self.hooks.post_comm(step=S, level_number=level, add_to_stats=add_to_stats)

    def recv_full(self, S, level=None, add_to_stats=False):
        """
        Function to perform the recv, including bookkeeping and logging

        Args:
            S: the current step
            level: the level number
            add_to_stats: a flag to end recording data in the hooks (defaults to False)
        """

        def recv(target, source, tag=None):
            """
            Receive function

            Args:
                target: level which will receive the values
                source: level which initiated the send
                tag: identifier to check if this message is really for me
            """

            if tag is not None and source.tag != tag:
                raise CommunicationError('source and target tag are not the same, got %s and %s' % (source.tag, tag))
            # simply do a deepcopy of the values uend to become the new u0 at the target
            target.u[0] = target.prob.dtype_u(source.uend)
            # re-evaluate f on left interval boundary
            target.f[0] = target.prob.eval_f(target.u[0], target.time)

        self.hooks.pre_comm(step=S, level_number=level)
        if not S.status.prev_done and not S.status.first:
            self.logger.debug(
                'Process %2i receives from %2i on level %2i with tag %s'
                % (S.status.slot, S.prev.status.slot, level, S.status.iter)
            )
            recv(S.levels[level], S.prev.levels[level], tag=(level, S.status.iter, S.prev.status.slot))
        self.hooks.post_comm(step=S, level_number=level, add_to_stats=add_to_stats)

    def pfasst(self, local_MS_active):
        """
        Main function including the stages of SDC, MLSDC and PFASST (the "controller")

        For the workflow of this controller, check out one of our PFASST talks or the pySDC paper

        This method changes self.MS directly by accessing active steps through local_MS_active. Nothing is returned.

        Args:
            local_MS_active (list): all active steps
        """

        # if all stages are the same (or DONE), continue, otherwise abort
        stages = [S.status.stage for S in local_MS_active if S.status.stage != 'DONE']
        if stages[1:] == stages[:-1]:
            stage = stages[0]
        else:
            raise ControllerError('not all stages are equal')

        self.logger.debug(stage)

        MS_running = [S for S in local_MS_active if S.status.stage != 'DONE']

        switcher = {
            'SPREAD': self.spread,
            'PREDICT': self.predict,
            'IT_CHECK': self.it_check,
            'IT_FINE': self.it_fine,
            'IT_DOWN': self.it_down,
            'IT_COARSE': self.it_coarse,
            'IT_UP': self.it_up,
        }

        switcher.get(stage, self.default)(MS_running)

        return all([S.status.done for S in local_MS_active])

    def spread(self, local_MS_running):
        """
        Spreading phase

        Args:
            local_MS_running (list): list of currently running steps
        """

        for S in local_MS_running:

            # first stage: spread values
            self.hooks.pre_step(step=S, level_number=0)

            # call predictor from sweeper
            S.levels[0].sweep.predict()

            # update stage
            if len(S.levels) > 1:  # MLSDC or PFASST with predict
                S.status.stage = 'PREDICT'
            else:
                S.status.stage = 'IT_CHECK'

            for C in [self.convergence_controllers[i] for i in self.convergence_controller_order]:
                C.post_spread_processing(self, S)

    def predict(self, local_MS_running):
        """
        Predictor phase

        Args:
            local_MS_running (list): list of currently running steps
        """

        for S in local_MS_running:
            self.hooks.pre_predict(step=S, level_number=0)

        if self.params.predict_type is None:
            pass

        elif self.params.predict_type == 'fine_only':

            # do a fine sweep only
            for S in local_MS_running:
                S.levels[0].sweep.update_nodes()

        # elif self.params.predict_type == 'libpfasst_style':
        #
        #     # loop over all steps
        #     for S in local_MS_running:
        #
        #         # restrict to coarsest level
        #         for l in range(1, len(S.levels)):
        #             S.transfer(source=S.levels[l - 1], target=S.levels[l])
        #
        #     # run in serial on coarse level
        #     for S in local_MS_running:
        #
        #         self.hooks.pre_comm(step=S, level_number=len(S.levels) - 1)
        #         # receive from previous step (if not first)
        #         if not S.status.first:
        #             self.logger.debug('Process %2i receives from %2i on level %2i with tag %s -- PREDICT' %
        #                               (S.status.slot, S.prev.status.slot, len(S.levels) - 1, 0))
        #             self.recv(S.levels[-1], S.prev.levels[-1], tag=(len(S.levels), 0, S.prev.status.slot))
        #         self.hooks.post_comm(step=S, level_number=len(S.levels) - 1)
        #
        #         # do the coarse sweep
        #         S.levels[-1].sweep.update_nodes()
        #
        #         self.hooks.pre_comm(step=S, level_number=len(S.levels) - 1)
        #         # send to succ step
        #         if not S.status.last:
        #             self.logger.debug('Process %2i provides data on level %2i with tag %s -- PREDICT'
        #                               % (S.status.slot, len(S.levels) - 1, 0))
        #             self.send(S.levels[-1], tag=(len(S.levels), 0, S.status.slot))
        #         self.hooks.post_comm(step=S, level_number=len(S.levels) - 1, add_to_stats=True)
        #
        #     # go back to fine level, sweeping
        #     for l in range(self.nlevels - 1, 0, -1):
        #
        #         for S in local_MS_running:
        #             # prolong values
        #             S.transfer(source=S.levels[l], target=S.levels[l - 1])
        #
        #             if l - 1 > 0:
        #                 S.levels[l - 1].sweep.update_nodes()
        #
        #     # end with a fine sweep
        #     for S in local_MS_running:
        #         S.levels[0].sweep.update_nodes()

        elif self.params.predict_type == 'pfasst_burnin':

            # loop over all steps
            for S in local_MS_running:

                # restrict to coarsest level
                for l in range(1, len(S.levels)):
                    S.transfer(source=S.levels[l - 1], target=S.levels[l])

            # loop over all steps
            for q in range(len(local_MS_running)):

                # loop over last steps: [1,2,3,4], [2,3,4], [3,4], [4]
                for p in range(q, len(local_MS_running)):
                    S = local_MS_running[p]

                    # do the sweep with new values
                    S.levels[-1].sweep.update_nodes()

                    # send updated values on coarsest level
                    self.send_full(S, level=len(S.levels) - 1)

                # loop over last steps: [2,3,4], [3,4], [4]
                for p in range(q + 1, len(local_MS_running)):
                    S = local_MS_running[p]
                    # receive values sent during previous sweep
                    self.recv_full(S, level=len(S.levels) - 1, add_to_stats=(p == len(local_MS_running) - 1))

            # loop over all steps
            for S in local_MS_running:

                # interpolate back to finest level
                for l in range(len(S.levels) - 1, 0, -1):
                    S.transfer(source=S.levels[l], target=S.levels[l - 1])

                # send updated values forward
                self.send_full(S, level=0)
                # receive values
                self.recv_full(S, level=0)

            # end this with a fine sweep
            for S in local_MS_running:
                S.levels[0].sweep.update_nodes()

        elif self.params.predict_type == 'fmg':
            # TODO: implement FMG predictor
            raise NotImplementedError('FMG predictor is not yet implemented')

        else:
            raise ControllerError('Wrong predictor type, got %s' % self.params.predict_type)

        for S in local_MS_running:
            self.hooks.post_predict(step=S, level_number=0)

        for S in local_MS_running:
            # update stage
            S.status.stage = 'IT_CHECK'

    def it_check(self, local_MS_running):
        """
        Key routine to check for convergence/termination

        Args:
            local_MS_running (list): list of currently running steps
        """

        for S in local_MS_running:

            # send updated values forward
            self.send_full(S, level=0)
            # receive values
            self.recv_full(S, level=0)
            # compute current residual
            S.levels[0].sweep.compute_residual()

        for S in local_MS_running:

            if S.status.iter > 0:
                self.hooks.post_iteration(step=S, level_number=0)

            # decide if the step is done, needs to be restarted and other things convergence related
            for C in [self.convergence_controllers[i] for i in self.convergence_controller_order]:
                C.post_iteration_processing(self, S)
                C.convergence_control(self, S)

        for S in local_MS_running:
            if not S.status.first:
                self.hooks.pre_comm(step=S, level_number=0)
                S.status.prev_done = S.prev.status.done  # "communicate"
                self.hooks.post_comm(step=S, level_number=0, add_to_stats=True)
                S.status.done = S.status.done and S.status.prev_done

            if self.params.all_to_done:
                self.hooks.pre_comm(step=S, level_number=0)
                S.status.done = all([T.status.done for T in local_MS_running])
                self.hooks.post_comm(step=S, level_number=0, add_to_stats=True)

            if not S.status.done:
                # increment iteration count here (and only here)
                S.status.iter += 1
                self.hooks.pre_iteration(step=S, level_number=0)

                if len(S.levels) > 1:  # MLSDC or PFASST
                    S.status.stage = 'IT_DOWN'
                else:  # SDC or MSSDC
                    if len(local_MS_running) == 1 or self.params.mssdc_jac:  # SDC or parallel MSSDC (Jacobi-like)
                        S.status.stage = 'IT_FINE'
                    else:
                        S.status.stage = 'IT_COARSE'  # serial MSSDC (Gauss-like)
            else:
                S.levels[0].sweep.compute_end_point()
                self.hooks.post_step(step=S, level_number=0)
                S.status.stage = 'DONE'

        for C in [self.convergence_controllers[i] for i in self.convergence_controller_order]:
            C.reset_buffers_nonMPI(self)

    def it_fine(self, local_MS_running):
        """
        Fine sweeps

        Args:
            local_MS_running (list): list of currently running steps
        """

        for S in local_MS_running:
            S.levels[0].status.sweep = 0

        for k in range(self.nsweeps[0]):

            for S in local_MS_running:
                S.levels[0].status.sweep += 1

            for S in local_MS_running:
                # send updated values forward
                self.send_full(S, level=0)
                # receive values
                self.recv_full(S, level=0, add_to_stats=(k == self.nsweeps[0] - 1))

            for S in local_MS_running:
                # standard sweep workflow: update nodes, compute residual, log progress
                self.hooks.pre_sweep(step=S, level_number=0)
                S.levels[0].sweep.update_nodes()
                S.levels[0].sweep.compute_residual()
                self.hooks.post_sweep(step=S, level_number=0)

        for S in local_MS_running:
            # update stage
            S.status.stage = 'IT_CHECK'

    def it_down(self, local_MS_running):
        """
        Go down the hierarchy from finest to coarsest level

        Args:
            local_MS_running (list): list of currently running steps
        """

        for S in local_MS_running:
            S.transfer(source=S.levels[0], target=S.levels[1])

        for l in range(1, self.nlevels - 1):

            # sweep on middle levels (not on finest, not on coarsest, though)

            for _ in range(self.nsweeps[l]):

                for S in local_MS_running:

                    # send updated values forward
                    self.send_full(S, level=l)
                    # receive values
                    self.recv_full(S, level=l)

                for S in local_MS_running:
                    self.hooks.pre_sweep(step=S, level_number=l)
                    S.levels[l].sweep.update_nodes()
                    S.levels[l].sweep.compute_residual()
                    self.hooks.post_sweep(step=S, level_number=l)

            for S in local_MS_running:
                # transfer further down the hierarchy
                S.transfer(source=S.levels[l], target=S.levels[l + 1])

        for S in local_MS_running:
            # update stage
            S.status.stage = 'IT_COARSE'

    def it_coarse(self, local_MS_running):
        """
        Coarse sweep

        Args:
            local_MS_running (list): list of currently running steps
        """

        for S in local_MS_running:

            # receive from previous step (if not first)
            self.recv_full(S, level=len(S.levels) - 1)

            # do the sweep
            self.hooks.pre_sweep(step=S, level_number=len(S.levels) - 1)
            S.levels[-1].sweep.update_nodes()
            S.levels[-1].sweep.compute_residual()
            self.hooks.post_sweep(step=S, level_number=len(S.levels) - 1)

            # send to succ step
            self.send_full(S, level=len(S.levels) - 1, add_to_stats=True)

            # update stage
            if len(S.levels) > 1:  # MLSDC or PFASST
                S.status.stage = 'IT_UP'
            else:  # MSSDC
                S.status.stage = 'IT_CHECK'

    def it_up(self, local_MS_running):
        """
        Prolong corrections up to finest level (parallel)

        Args:
            local_MS_running (list): list of currently running steps
        """

        for l in range(self.nlevels - 1, 0, -1):

            for S in local_MS_running:
                # prolong values
                S.transfer(source=S.levels[l], target=S.levels[l - 1])

            # on middle levels: do communication and sweep as usual
            if l - 1 > 0:

                for k in range(self.nsweeps[l - 1]):

                    for S in local_MS_running:

                        # send updated values forward
                        self.send_full(S, level=l - 1)
                        # receive values
                        self.recv_full(S, level=l - 1, add_to_stats=(k == self.nsweeps[l - 1] - 1))

                    for S in local_MS_running:
                        self.hooks.pre_sweep(step=S, level_number=l - 1)
                        S.levels[l - 1].sweep.update_nodes()
                        S.levels[l - 1].sweep.compute_residual()
                        self.hooks.post_sweep(step=S, level_number=l - 1)

        for S in local_MS_running:
            # update stage
            S.status.stage = 'IT_FINE'

    def default(self, local_MS_running):
        """
        Default routine to catch wrong status

        Args:
            local_MS_running (list): list of currently running steps
        """
        raise ControllerError('Unknown stage, got %s' % local_MS_running[0].status.stage)  # TODO<|MERGE_RESOLUTION|>--- conflicted
+++ resolved
@@ -74,15 +74,6 @@
             self.logger.warning(
                 'you have specified a predictor type but only a single level.. ' 'predictor will be ignored'
             )
-<<<<<<< HEAD
-
-        self.add_convergence_controller(BasicRestartingNonMPI, description)
-
-        for C in [self.convergence_controllers[i] for i in self.convergence_controller_order]:
-            C.reset_buffers_nonMPI(self)
-            C.setup_status_variables(self)
-=======
->>>>>>> d3031ec8
 
         self.add_convergence_controller(BasicRestartingNonMPI, description)
 
