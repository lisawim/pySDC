--- conflicted
+++ resolved
@@ -74,31 +74,12 @@
             self.logger.warning('you have specified a predictor type but only a single level.. '
                                 'predictor will be ignored')
 
-<<<<<<< HEAD
-        # prepare variables to do with error estimation and resilience
-        self.params.use_embedded_estimate = self.params.use_embedded_estimate or self.params.use_adaptivity or\
-            self.params.use_HotRod
-        self.params.use_extrapolation_estimate = self.params.use_extrapolation_estimate or self.params.use_HotRod
-        self.store_uold = self.params.use_iteration_estimator or self.params.use_embedded_estimate
-        if self.params.use_adaptivity:
-            if 'e_tol' not in description['level_params'].keys():
-                raise ParameterError('Please supply "e_tol" in the level parameters')
-            if description['level_params'].get('restol', -1.) >= 0:
-                description['level_params']['restol'] = -1.
-                self.logger.warning(f'I want to do always maxiter={description["step_params"]["maxiter"]} iterations to\
- have a constant order in time for adaptivity. Setting restol=-1')
-        if self.params.use_HotRod and self.params.HotRod_tol == np.inf:
-            self.logger.warning('Hot Rod needs a detection threshold, which is now set to infinity, such that a restart\
- is never triggered! Set controller_params[\'HotRod_tol\'}] to something sensible!')
-        self.error_estimator = get_ErrorEstimator_nonMPI(self)
-=======
         self.store_uold = self.params.use_iteration_estimator
 
         self.add_convergence_controller(BasicRestartingNonMPI, description)
 
         for C in self.convergence_controllers:
             C.reset_global_variables_nonMPI(self)
->>>>>>> b79839d8
 
     def check_iteration_estimator(self, MS):
         """
