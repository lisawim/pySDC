import numpy as np

from pySDC.core.ConvergenceController import ConvergenceController, Pars
from pySDC.implementations.convergence_controller_classes.store_uold import StoreUOld

from pySDC.implementations.sweeper_classes.Runge_Kutta import RungeKutta


class EstimateEmbeddedError(ConvergenceController):
    """
    The embedded error is obtained by computing two solutions of different accuracy and pretending the more accurate
    one is an exact solution from the point of view of the less accurate solution. In practice, we like to compute the
    solutions with different order methods, meaning that in SDC we can just subtract two consecutive sweeps, as long as
    you make sure your preconditioner is compatible, which you have to just try out...
    """

    def setup(self, controller, params, description):
<<<<<<< HEAD
        """
        Add a default value for control order to the parameters
=======
        '''
        Add a default value for control order to the parameters and check if we are using a Runge-Kutta sweeper
>>>>>>> 553e4604

        Args:
            controller (pySDC.Controller): The controller
            params (dict): Parameters for the convergence controller
            description (dict): The description object used to instantiate the controller

        Returns:
            dict: Updated parameters
<<<<<<< HEAD
        """
        return {'control_order': -80, **params}

    def dependencies(self, controller, description):
        """
        Load the convergence controller that stores the solution of the last sweep
=======
        '''
        sweeper_type = 'RK' if RungeKutta in description['sweeper_class'].__bases__ else 'SDC'
        return {'control_order': -80, 'sweeper_type': sweeper_type, **params}

    def dependencies(self, controller, description):
        '''
        Load the convergence controller that stores the solution of the last sweep unless we are doing Runge-Kutta
>>>>>>> 553e4604

        Args:
            controller (pySDC.Controller): The controller
            description (dict): The description object used to instantiate the controller

        Returns:
            None
<<<<<<< HEAD
        """
        controller.add_convergence_controller(StoreUOld, description=description)
=======
        '''
        if RungeKutta not in description['sweeper_class'].__bases__:
            controller.add_convergence_controller(StoreUOld, description=description)
>>>>>>> 553e4604
        return None

    def estimate_embedded_error_serial(self, L):
        '''
        Estimate the serial embedded error, which may need to be modified for a parallel estimate.

        Depending on the type of sweeper, the lower order solution is stored in a different place.

        Args:
            L (pySDC.level): The level

        Returns:
            dtype_u: The embedded error estimate
        '''
        if self.params.sweeper_type == 'RK':
            # lower order solution is stored in the second to last entry of L.u
            return abs(L.u[-2] - L.u[-1])
        elif self.params.sweeper_type == 'SDC':
            # order rises by one between sweeps, making this so ridiculously easy
            return abs(L.uold[-1] - L.u[-1])
        else:
            raise NotImplementedError(f'Don\'t know how to estimate embedded error for sweeper type \
{self.params.sweeper_type}')


class EstimateEmbeddedErrorNonMPI(EstimateEmbeddedError):
    def __init__(self, controller, params, description):
        """
        Initalization routine. Add the buffers for communication over the parent class.

        Args:
            controller (pySDC.Controller): The controller
            params (dict): Parameters for the convergence controller
            description (dict): The description object used to instantiate the controller
        """
        super(EstimateEmbeddedErrorNonMPI, self).__init__(controller, params, description)
        self.buffers = Pars({'e_em_last': 0.0})

    def reset_buffers_nonMPI(self, controller):
        """
        Reset buffers for immitated communication.

        Args:
            controller (pySDC.controller): The controller

        Returns:
            None
        """
        self.buffers.e_em_last = 0.0
        return None

    def post_iteration_processing(self, controller, S):
        """
        Compute embedded error estimate on the last node of each level
        In serial this is the local error, but in block Gauss-Seidel MSSDC this is a semi-global error in each block

        Args:
            controller (pySDC.Controller): The controller
            S (pySDC.Step): The current step

        Returns:
            None
        """
        if len(S.levels) > 1 and len(controller.MS) > 1:
            raise NotImplementedError(
                'Embedded error estimate only works for serial multi-level or parallel single \
level'
            )

        if S.status.iter > 1 or self.params.sweeper_type == 'RK':
            for L in S.levels:
                temp = self.estimate_embedded_error_serial(L)
                L.status.error_embedded_estimate = max([abs(temp - self.buffers.e_em_last), np.finfo(float).eps])

            self.buffers.e_em_last = temp * 1.0

        return None<|MERGE_RESOLUTION|>--- conflicted
+++ resolved
@@ -15,13 +15,8 @@
     """
 
     def setup(self, controller, params, description):
-<<<<<<< HEAD
         """
-        Add a default value for control order to the parameters
-=======
-        '''
         Add a default value for control order to the parameters and check if we are using a Runge-Kutta sweeper
->>>>>>> 553e4604
 
         Args:
             controller (pySDC.Controller): The controller
@@ -30,22 +25,13 @@
 
         Returns:
             dict: Updated parameters
-<<<<<<< HEAD
         """
-        return {'control_order': -80, **params}
-
-    def dependencies(self, controller, description):
-        """
-        Load the convergence controller that stores the solution of the last sweep
-=======
-        '''
         sweeper_type = 'RK' if RungeKutta in description['sweeper_class'].__bases__ else 'SDC'
         return {'control_order': -80, 'sweeper_type': sweeper_type, **params}
 
     def dependencies(self, controller, description):
-        '''
+        """
         Load the convergence controller that stores the solution of the last sweep unless we are doing Runge-Kutta
->>>>>>> 553e4604
 
         Args:
             controller (pySDC.Controller): The controller
@@ -53,18 +39,13 @@
 
         Returns:
             None
-<<<<<<< HEAD
         """
-        controller.add_convergence_controller(StoreUOld, description=description)
-=======
-        '''
         if RungeKutta not in description['sweeper_class'].__bases__:
             controller.add_convergence_controller(StoreUOld, description=description)
->>>>>>> 553e4604
         return None
 
     def estimate_embedded_error_serial(self, L):
-        '''
+        """
         Estimate the serial embedded error, which may need to be modified for a parallel estimate.
 
         Depending on the type of sweeper, the lower order solution is stored in a different place.
@@ -74,7 +55,7 @@
 
         Returns:
             dtype_u: The embedded error estimate
-        '''
+        """
         if self.params.sweeper_type == 'RK':
             # lower order solution is stored in the second to last entry of L.u
             return abs(L.u[-2] - L.u[-1])
