import numpy as np

from pySDC.core.ConvergenceController import ConvergenceController
from pySDC.implementations.controller_classes.controller_nonMPI import controller_nonMPI
from pySDC.implementations.convergence_controller_classes.estimate_embedded_error import EstimateEmbeddedErrorNonMPI
from pySDC.implementations.convergence_controller_classes.estimate_extrapolation_error import (
    EstimateExtrapolationErrorNonMPI,
)


class HotRod(ConvergenceController):
    """
    Class that incorporates the Hot Rod detector [1] for soft faults. Based on comparing two estimates of the local
    error.

    Default control order is -40.

    See for the reference:
    [1]: Lightweight and Accurate Silent Data Corruption Detection in Ordinary Differential Equation Solvers,
    Guhur et al. 2016, Springer. DOI: https://doi.org/10.1007/978-3-319-43659-3_47
    """

    def setup(self, controller, params, description):
<<<<<<< HEAD
        default_params = {'HotRod_tol': np.inf, 'control_order': -45, 'no_storage': False}
=======
        '''
        Setup default values for crucial parameters.

        Args:
            controller (pySDC.Controller): The controller
            params (dict): The params passed for this specific convergence controller
            description (dict): The description object used to instantiate the controller

        Returns:
            dict: The updated params
        '''
        default_params = {
            'HotRod_tol': np.inf,
            'control_order': -40,
            'no_storage': False
        }
>>>>>>> b21259b3
        return {**default_params, **params}

    def dependencies(self, controller, description):
        '''
        Load the dependencies of Hot Rod, which are the two error estimators

        Args:
            controller (pySDC.Controller): The controller
            description (dict): The description object used to instantiate the controller

        Returns:
            None
        '''
        if type(controller) == controller_nonMPI:
            controller.add_convergence_controller(EstimateEmbeddedErrorNonMPI, description=description)
            controller.add_convergence_controller(
                EstimateExtrapolationErrorNonMPI, description=description, params={'no_storage': self.params.no_storage}
            )
        else:
            raise NotImplementedError("Don\'t know how to estimate errors with MPI")

    def check_parameters(self, controller, params, description):
        '''
        Check whether parameters are compatible with whatever assumptions went into the step size functions etc.

        Args:
            controller (pySDC.Controller): The controller
            params (dict): The params passed for this specific convergence controller
            description (dict): The description object used to instantiate the controller

        Returns:
            bool: Whether the parameters are compatible
            str: Error message
        '''
        if self.params.HotRod_tol == np.inf:
            controller.logger.warning(
                'Hot Rod needs a detection threshold, which is now set to infinity, such that a \
restart is never triggered!'
            )

        if description['step_params'].get('restol', -1.0) >= 0:
            return (
                False,
                'Hot Rod needs constant order in time and hence restol in the step parameters has to be \
smaller than 0!',
            )

        if controller.params.mssdc_jac:
            return False, 'Hot Rod needs the same order on all steps, please activate Gauss-Seidel multistep mode!'

        return True, ''

    def determine_restart(self, controller, S):
        '''
        Check if the difference between the error estimates exceeds the allowed tolerance

        Args:
            controller (pySDC.Controller): The controller
            S (pySDC.Step): The current step

        Returns:
            None
        '''
        # we determine whether to restart only on the last sweep
        if S.status.iter < S.params.maxiter:
            return None

        for L in S.levels:
            if None not in [L.status.error_extrapolation_estimate, L.status.error_embedded_estimate]:
                diff = abs(L.status.error_extrapolation_estimate - L.status.error_embedded_estimate)
                if diff > self.params.HotRod_tol:
                    S.status.restart = True
                    self.log(f'Triggering restart: delta={diff:.2e}, tol={self.params.HotRod_tol:.2e}', S)

        return None

    def post_iteration_processing(self, controller, S):
        '''
        Throw away the final sweep to match the error estimates.

        Args:
            controller (pySDC.Controller): The controller
            S (pySDC.Step): The current step

        Returns:
            None
        '''
        if S.status.iter == S.params.maxiter:
            for L in S.levels:
                L.u[:] = L.uold[:]

        return None<|MERGE_RESOLUTION|>--- conflicted
+++ resolved
@@ -21,10 +21,7 @@
     """
 
     def setup(self, controller, params, description):
-<<<<<<< HEAD
-        default_params = {'HotRod_tol': np.inf, 'control_order': -45, 'no_storage': False}
-=======
-        '''
+        """
         Setup default values for crucial parameters.
 
         Args:
@@ -34,17 +31,16 @@
 
         Returns:
             dict: The updated params
-        '''
+        """
         default_params = {
             'HotRod_tol': np.inf,
             'control_order': -40,
             'no_storage': False
         }
->>>>>>> b21259b3
         return {**default_params, **params}
 
     def dependencies(self, controller, description):
-        '''
+        """
         Load the dependencies of Hot Rod, which are the two error estimators
 
         Args:
@@ -53,7 +49,7 @@
 
         Returns:
             None
-        '''
+        """
         if type(controller) == controller_nonMPI:
             controller.add_convergence_controller(EstimateEmbeddedErrorNonMPI, description=description)
             controller.add_convergence_controller(
@@ -63,7 +59,7 @@
             raise NotImplementedError("Don\'t know how to estimate errors with MPI")
 
     def check_parameters(self, controller, params, description):
-        '''
+        """
         Check whether parameters are compatible with whatever assumptions went into the step size functions etc.
 
         Args:
@@ -74,7 +70,7 @@
         Returns:
             bool: Whether the parameters are compatible
             str: Error message
-        '''
+        """
         if self.params.HotRod_tol == np.inf:
             controller.logger.warning(
                 'Hot Rod needs a detection threshold, which is now set to infinity, such that a \
@@ -94,7 +90,7 @@
         return True, ''
 
     def determine_restart(self, controller, S):
-        '''
+        """
         Check if the difference between the error estimates exceeds the allowed tolerance
 
         Args:
@@ -103,7 +99,7 @@
 
         Returns:
             None
-        '''
+        """
         # we determine whether to restart only on the last sweep
         if S.status.iter < S.params.maxiter:
             return None
@@ -118,7 +114,7 @@
         return None
 
     def post_iteration_processing(self, controller, S):
-        '''
+        """
         Throw away the final sweep to match the error estimates.
 
         Args:
@@ -127,7 +123,7 @@
 
         Returns:
             None
-        '''
+        """
         if S.status.iter == S.params.maxiter:
             for L in S.levels:
                 L.u[:] = L.uold[:]
