--- conflicted
+++ resolved
@@ -6,13 +6,6 @@
 
 
 class battery_n_capacitors(ptype):
-<<<<<<< HEAD
-    """
-    Example implementing the battery drain model with N capacitors, where N is an arbitrary integer greater than 0.
-
-    Attributes:
-        nswitches: number of switches
-=======
     r"""
     Example implementing the battery drain model with :math:`N` capacitors, where :math:`N` is an arbitrary integer greater than zero.
     First, the capacitor :math:`C` serves as a battery and provides energy. When the voltage of the capacitor :math:`v_{C_n}` for
@@ -56,7 +49,6 @@
         Time point of the discrete event found by switch estimation.
     nswitches: int
         Number of switches found by switch estimation.
->>>>>>> 00edc3aa
     """
 
     dtype_u = mesh
