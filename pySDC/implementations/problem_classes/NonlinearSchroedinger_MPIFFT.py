--- conflicted
+++ resolved
@@ -17,17 +17,11 @@
     Example implementing the N-dimensional nonlinear Schrödinger equation with periodic boundary conditions
 
     .. math::
-<<<<<<< HEAD
+
         \frac{\partial u}{\partial t} = -i \Delta u + 2 c i |u|^2 u
 
     for fixed parameter :math:`c` and :math:`N=2, 3`. The linear parts of the problem will be solved using
     ``mpi4py-fft`` [1]_. *Semi-explicit* time-stepping is used here to solve the problem in the temporal dimension, i.e., the
-=======
-        \frac{\partial u}{\partial t} = -i \Delta u + 2 c i abs(u)^2 u
-
-    for fixed parameter :math:`c` and :math:`N=2, 3`. The linear parts of the problem will be solved using
-    mpi4py-fft [1]_. *Semi-explicit* time-stepping is used here to solve the problem in the temporal dimension, i.e., the
->>>>>>> 6c39f2f1
     Laplacian will be handled implicitly.
 
     Parameters
@@ -227,17 +221,10 @@
     Example implementing the N-dimensional nonlinear Schrödinger equation with periodic boundary conditions
 
     .. math::
-<<<<<<< HEAD
         \frac{\partial u}{\partial t} = -i \Delta u + 2 c i |u|^2 u
 
     for fixed parameter :math:`c` and :math:`N=2, 3`. The linear parts of the problem will be discretized using
     ``mpi4py-fft`` [1]_. For time-stepping, the problem will be solved *fully-implicitly*, i.e., the nonlinear system containing
-=======
-        \frac{\partial u}{\partial t} = -i \Delta u + 2 c i abs(u)^2 u
-
-    for fixed parameter :math:`c` and :math:`N=2, 3`. The linear parts of the problem will be discretized using
-    mpi4py-fft [1]_. For time-stepping, the problem will be solved *fully-implicitly*, i.e., the nonlinear system containing
->>>>>>> 6c39f2f1
     the full right-hand side is solved by GMRES method.
     """
     dtype_u = mesh
