import numpy as np
import logging
from qmat.qcoeff.butcher import RK_SCHEMES

from pySDC.core.sweeper import Sweeper, _Pars
from pySDC.core.errors import ParameterError
from pySDC.core.level import Level


class ButcherTableau(object):
    def __init__(self, weights, nodes, matrix):
        """
        Initialization routine to get a quadrature matrix out of a Butcher tableau

        Args:
            weights (numpy.ndarray): Butcher tableau weights
            nodes (numpy.ndarray): Butcher tableau nodes
            matrix (numpy.ndarray): Butcher tableau entries
        """
        self.check_method(weights, nodes, matrix)

        self.tleft = 0.0
        self.tright = 1.0
        self.num_nodes = matrix.shape[0]
        self.weights = weights

        self.nodes = np.append([0], nodes)
        self.Qmat = np.zeros([self.num_nodes + 1, self.num_nodes + 1])
        self.Qmat[1:, 1:] = matrix

        self.left_is_node = True
        self.right_is_node = self.nodes[-1] == self.tright

        # compute distances between the nodes
        if self.num_nodes > 1:
            self.delta_m = self.nodes[1:] - self.nodes[:-1]
        else:
            self.delta_m = np.zeros(1)
        self.delta_m[0] = self.nodes[0] - self.tleft

        # check if the RK scheme is implicit
        self.implicit = any(matrix[i, i] != 0 for i in range(self.num_nodes))

    def check_method(self, weights, nodes, matrix):
        """
        Check that the method is entered in the correct format
        """
        if type(matrix) != np.ndarray:
            raise ParameterError('Runge-Kutta matrix needs to be supplied as  a numpy array!')
        elif len(np.unique(matrix.shape)) != 1 or len(matrix.shape) != 2:
            raise ParameterError('Runge-Kutta matrix needs to be a square 2D numpy array!')

        if type(nodes) != np.ndarray:
            raise ParameterError('Nodes need to be supplied as a numpy array!')
        elif len(nodes.shape) != 1:
            raise ParameterError(f'Incompatible dimension of nodes! Need 1, got {len(nodes.shape)}')
        elif len(nodes) != matrix.shape[0]:
            raise ParameterError(f'Incompatible number of nodes! Need {matrix.shape[0]}, got {len(nodes)}')

        self.check_weights(weights, nodes, matrix)

    def check_weights(self, weights, nodes, matrix):
        """
        Check that the weights of the method are entered in the correct format
        """
        if type(weights) != np.ndarray:
            raise ParameterError('Weights need to be supplied as a numpy array!')
        elif len(weights.shape) != 1:
            raise ParameterError(f'Incompatible dimension of weights! Need 1, got {len(weights.shape)}')
        elif len(weights) != matrix.shape[0]:
            raise ParameterError(f'Incompatible number of weights! Need {matrix.shape[0]}, got {len(weights)}')

    @property
    def globally_stiffly_accurate(self):
        return np.allclose(self.Qmat[-1, 1:], self.weights)


class ButcherTableauEmbedded(ButcherTableau):

    def check_weights(self, weights, nodes, matrix):
        """
        Check that the weights of the method are entered in the correct format
        """
        if type(weights) != np.ndarray:
            raise ParameterError('Weights need to be supplied as a numpy array!')
        elif len(weights.shape) != 2:
            raise ParameterError(f'Incompatible dimension of weights! Need 2, got {len(weights.shape)}')
        elif len(weights[0]) != matrix.shape[0]:
            raise ParameterError(f'Incompatible number of weights! Need {matrix.shape[0]}, got {len(weights[0])}')

    @property
    def globally_stiffly_accurate(self):
        return np.allclose(self.Qmat[-1, 1:], self.weights[0])


class RungeKutta(Sweeper):
    nodes = None
    weights = None
    matrix = None
    ButcherTableauClass = ButcherTableau

    """
    Runge-Kutta scheme that fits the interface of a sweeper.
    Actually, the sweeper idea fits the Runge-Kutta idea when using only lower triangular rules, where solutions
    at the nodes are successively computed from earlier nodes. However, we only perform a single iteration of this.

    We have two choices to realise a Runge-Kutta sweeper: We can choose Q = Q_Delta = <Butcher tableau>, but in this
    implementation, that would lead to a lot of wasted FLOPS from integrating with Q and then with Q_Delta and
    subtracting the two. For that reason, we built this new sweeper, which does not have a preconditioner.

    This class only supports lower triangular Butcher tableaux such that the system can be solved with forward
    substitution. In this way, we don't get the maximum order that we could for the number of stages, but computing the
    stages is much cheaper. In particular, if the Butcher tableaux is strictly lower triangular, we get an explicit
    method, which does not require us to solve a system of equations to compute the stages.

    Please be aware that all fundamental parameters of the Sweeper are ignored. These include

     - num_nodes
     - collocation_class
     - initial_guess
     - QI

    All of these variables are either determined by the RK rule, or are not part of an RK scheme.

    The entries of the Butcher tableau are stored as class attributes.
    """

    def __init__(self, params):
        """
        Initialization routine for the custom sweeper

        Args:
            params: parameters for the sweeper
        """
        # set up logger
        self.logger = logging.getLogger('sweeper')

        # check if some parameters are set which only apply to actual sweepers
        for key in ['initial_guess', 'collocation_class', 'num_nodes']:
            if key in params:
                self.logger.warning(f'"{key}" will be ignored by Runge-Kutta sweeper')

        # set parameters to their actual values
        self.coll = self.get_Butcher_tableau()
        params['initial_guess'] = 'zero'
        params['collocation_class'] = type(self.ButcherTableauClass)
        params['num_nodes'] = self.coll.num_nodes

        # disable residual computation by default
        params['skip_residual_computation'] = params.get(
            'skip_residual_computation', ('IT_CHECK', 'IT_FINE', 'IT_COARSE', 'IT_UP', 'IT_DOWN')
        )

        # check if we can skip some usually unnecessary right hand side evaluations
        params['eval_rhs_at_right_boundary'] = params.get('eval_rhs_at_right_boundary', False)

        self.params = _Pars(params)

        # This will be set as soon as the sweeper is instantiated at the level
        self.__level = None

        self.parallelizable = False
        self.QI = self.coll.Qmat

    @classmethod
    def get_Q_matrix(cls):
        return cls.get_Butcher_tableau().Qmat

    @classmethod
    def get_Butcher_tableau(cls):
        return cls.ButcherTableauClass(cls.weights, cls.nodes, cls.matrix)

    @classmethod
    def get_update_order(cls):
        """
        Get the order of the lower order method for doing adaptivity. Only applies to embedded methods.
        """
        raise NotImplementedError(
            f"There is not an update order for RK scheme \"{cls.__name__}\" implemented. Maybe it is not an embedded scheme?"
        )

    def get_full_f(self, f):
        """
        Get the full right hand side as a `mesh` from the right hand side

        Args:
            f (dtype_f): Right hand side at a single node

        Returns:
            mesh: Full right hand side as a mesh
        """
<<<<<<< HEAD
        if type(f).__name__ in ['mesh', 'cupy_mesh', 'MeshDAE']:
=======
        if type(f).__name__ in ['mesh', 'cupy_mesh', 'firedrake_mesh']:
>>>>>>> 4412bf48
            return f
        elif type(f).__name__.lower() in ['imex_mesh', 'imex_cupy_mesh', 'imex_firedrake_mesh']:
            return f.impl + f.expl
        elif f is None:
            prob = self.level.prob
            return self.get_full_f(prob.dtype_f(prob.init, val=0))
        else:
            raise NotImplementedError(f'Type \"{type(f)}\" not implemented in Runge-Kutta sweeper')

    def integrate(self):
        """
        Integrates the right-hand side

        Returns:
            list of dtype_u: containing the integral as values
        """

        # get current level and problem
        lvl = self.level
        prob = lvl.prob

        me = []

        # integrate RHS over all collocation nodes
        for m in range(1, self.coll.num_nodes + 1):
            # new instance of dtype_u, initialize values with 0
            me.append(prob.dtype_u(prob.init, val=0.0))
            for j in range(1, self.coll.num_nodes + 1):
                me[-1] += lvl.dt * self.coll.Qmat[m, j] * self.get_full_f(lvl.f[j])

        return me

    def update_nodes(self):
        """
        Update the u- and f-values at the collocation nodes

        Returns:
            None
        """

        # get current level and problem
        lvl = self.level
        prob = lvl.prob

        # only if the level has been touched before
        assert lvl.status.unlocked
        assert lvl.status.sweep <= 1, "RK schemes are direct solvers. Please perform only 1 iteration!"

        # get number of collocation nodes for easier access
        M = self.coll.num_nodes

        for m in range(0, M):
            # build rhs, consisting of the known values from above and new values from previous nodes (at k+1)
            rhs = prob.dtype_u(lvl.u[0])
            for j in range(1, m + 1):
                rhs += lvl.dt * self.QI[m + 1, j] * self.get_full_f(lvl.f[j])

            # implicit solve with prefactor stemming from the diagonal of Qd, use previous stage as initial guess
            if self.QI[m + 1, m + 1] != 0:
                lvl.u[m + 1] = prob.solve_system(
                    rhs, lvl.dt * self.QI[m + 1, m + 1], lvl.u[m], lvl.time + lvl.dt * self.coll.nodes[m + 1]
                )
            else:
                lvl.u[m + 1] = rhs

            # update function values (we don't usually need to evaluate the RHS at the solution of the step)
            lvl.f[m + 1] = prob.eval_f(lvl.u[m + 1], lvl.time + lvl.dt * self.coll.nodes[m + 1])

        # indicate presence of new values at this level
        lvl.status.updated = True

        return None

    def compute_end_point(self):
        """
        In this Runge-Kutta implementation, the solution to the step is always stored in the last node
        """
        lvl = self.level

        if lvl.f[1] is None:
            lvl.uend = lvl.prob.dtype_u(lvl.u[0])
            if type(self.coll) == ButcherTableauEmbedded:
                self.u_secondary = lvl.prob.dtype_u(lvl.u[0])
        elif self.coll.globally_stiffly_accurate:
            lvl.uend = lvl.prob.dtype_u(lvl.u[-1])
            if type(self.coll) == ButcherTableauEmbedded:
                self.u_secondary = lvl.prob.dtype_u(lvl.u[0])
                for w2, k in zip(self.coll.weights[1], lvl.f[1:]):
                    self.u_secondary += lvl.dt * w2 * k
        else:
            lvl.uend = lvl.prob.dtype_u(lvl.u[0])
            if type(self.coll) == ButcherTableau:
                for w, k in zip(self.coll.weights, lvl.f[1:]):
                    lvl.uend += lvl.dt * w * k
            elif type(self.coll) == ButcherTableauEmbedded:
                self.u_secondary = lvl.prob.dtype_u(lvl.u[0])
                for w1, w2, k in zip(self.coll.weights[0], self.coll.weights[1], lvl.f[1:]):
                    lvl.uend += lvl.dt * w1 * k
                    self.u_secondary += lvl.dt * w2 * k

    @property
    def level(self):
        """
        Returns the current level

        Returns:
            pySDC.Level.level: Current level
        """
        return self.__level

    @level.setter
    def level(self, lvl):
        """
        Sets a reference to the current level (done in the initialization of the level)

        Args:
            lvl (pySDC.Level.level): Current level
        """
        assert isinstance(lvl, Level), f"You tried to set the sweeper's level with an instance of {type(lvl)}!"
        if lvl.params.restol > 0:
            lvl.params.restol = -1
            self.logger.warning(
                'Overwriting residual tolerance with -1 because RK methods are direct and hence may not compute a residual at all!'
            )

        self.__level = lvl

    def predict(self):
        """
        Predictor to fill values at nodes before first sweep
        """

        # get current level and problem
        lvl = self.level
        prob = lvl.prob

        for m in range(1, self.coll.num_nodes + 1):
            lvl.u[m] = prob.dtype_u(init=prob.init, val=0.0)

        # indicate that this level is now ready for sweeps
        lvl.status.unlocked = True
        lvl.status.updated = True


class RungeKuttaIMEX(RungeKutta):
    """
    Implicit-explicit split Runge Kutta base class. Only supports methods that share the nodes and weights.
    """

    matrix_explicit = None
    weights_explicit = None
    ButcherTableauClass_explicit = ButcherTableau

    def __init__(self, params):
        """
        Initialization routine

        Args:
            params: parameters for the sweeper
        """
        super().__init__(params)
        type(self).weights_explicit = self.weights if self.weights_explicit is None else self.weights_explicit
        self.coll_explicit = self.get_Butcher_tableau_explicit()
        self.QE = self.coll_explicit.Qmat

    def predict(self):
        """
        Predictor to fill values at nodes before first sweep
        """

        # get current level and problem
        lvl = self.level
        prob = lvl.prob

        for m in range(1, self.coll.num_nodes + 1):
            lvl.u[m] = prob.dtype_u(init=prob.init, val=0.0)
            lvl.f[m] = prob.dtype_f(init=prob.init, val=0.0)

        # indicate that this level is now ready for sweeps
        lvl.status.unlocked = True
        lvl.status.updated = True

    @classmethod
    def get_Butcher_tableau_explicit(cls):
        return cls.ButcherTableauClass_explicit(cls.weights_explicit, cls.nodes, cls.matrix_explicit)

    def integrate(self):
        """
        Integrates the right-hand side

        Returns:
            list of dtype_u: containing the integral as values
        """

        # get current level and problem
        lvl = self.level
        prob = lvl.prob

        me = []

        # integrate RHS over all collocation nodes
        for m in range(1, self.coll.num_nodes + 1):
            # new instance of dtype_u, initialize values with 0
            me.append(prob.dtype_u(prob.init, val=0.0))
            for j in range(1, self.coll.num_nodes + 1):
                me[-1] += lvl.dt * (
                    self.coll.Qmat[m, j] * lvl.f[j].impl + self.coll_explicit.Qmat[m, j] * lvl.f[j].expl
                )

        return me

    def update_nodes(self):
        """
        Update the u- and f-values at the collocation nodes

        Returns:
            None
        """

        # get current level and problem
        lvl = self.level
        prob = lvl.prob

        # only if the level has been touched before
        assert lvl.status.unlocked
        assert lvl.status.sweep <= 1, "RK schemes are direct solvers. Please perform only 1 iteration!"

        # get number of collocation nodes for easier access
        M = self.coll.num_nodes

        for m in range(0, M):
            # build rhs, consisting of the known values from above and new values from previous nodes (at k+1)
            rhs = lvl.u[0]
            for j in range(1, m + 1):
                rhs += lvl.dt * (self.QI[m + 1, j] * lvl.f[j].impl + self.QE[m + 1, j] * lvl.f[j].expl)

            # implicit solve with prefactor stemming from the diagonal of Qd, use previous stage as initial guess
            if self.QI[m + 1, m + 1] != 0:
                lvl.u[m + 1] = prob.solve_system(
                    rhs, lvl.dt * self.QI[m + 1, m + 1], lvl.u[m], lvl.time + lvl.dt * self.coll.nodes[m + 1]
                )
            else:
                lvl.u[m + 1] = rhs[:]

            # update function values
            lvl.f[m + 1] = prob.eval_f(lvl.u[m + 1], lvl.time + lvl.dt * self.coll.nodes[m + 1])

        # indicate presence of new values at this level
        lvl.status.updated = True

        return None

    def compute_end_point(self):
        """
        In this Runge-Kutta implementation, the solution to the step is always stored in the last node
        """
        lvl = self.level

        if lvl.f[1] is None:
            lvl.uend = lvl.prob.dtype_u(lvl.u[0])
            if type(self.coll) == ButcherTableauEmbedded:
                self.u_secondary = lvl.prob.dtype_u(lvl.u[0])
        elif self.coll.globally_stiffly_accurate and self.coll_explicit.globally_stiffly_accurate:
            lvl.uend = lvl.u[-1]
            if type(self.coll) == ButcherTableauEmbedded:
                self.u_secondary = lvl.prob.dtype_u(lvl.u[0])
                for w2, w2E, k in zip(self.coll.weights[1], self.coll_explicit.weights[1], lvl.f[1:]):
                    self.u_secondary += lvl.dt * (w2 * k.impl + w2E * k.expl)
        else:
            lvl.uend = lvl.prob.dtype_u(lvl.u[0])
            if type(self.coll) == ButcherTableau:
                for w, wE, k in zip(self.coll.weights, self.coll_explicit.weights, lvl.f[1:]):
                    lvl.uend += lvl.dt * (w * k.impl + wE * k.expl)
            elif type(self.coll) == ButcherTableauEmbedded:
                self.u_secondary = lvl.u[0].copy()
                for w1, w2, w1E, w2E, k in zip(
                    self.coll.weights[0],
                    self.coll.weights[1],
                    self.coll_explicit.weights[0],
                    self.coll_explicit.weights[1],
                    lvl.f[1:],
                ):
                    lvl.uend += lvl.dt * (w1 * k.impl + w1E * k.expl)
                    self.u_secondary += lvl.dt * (w2 * k.impl + w2E * k.expl)


class ForwardEuler(RungeKutta):
    """
    Forward Euler. Still a classic.

    Not very stable first order method.
    """

    generator = RK_SCHEMES["FE"]()
    nodes, weights, matrix = generator.genCoeffs()


class BackwardEuler(RungeKutta):
    """
    Backward Euler. A favorite among true connoisseurs of the heat equation.

    A-stable first order method.
    """

    generator = RK_SCHEMES["BE"]()
    nodes, weights, matrix = generator.genCoeffs()


class IMEXEuler(RungeKuttaIMEX):
    nodes = BackwardEuler.nodes
    weights = BackwardEuler.weights

    matrix = BackwardEuler.matrix
    matrix_explicit = ForwardEuler.matrix


class CrankNicolson(RungeKutta):
    """
    Implicit Runge-Kutta method of second order, A-stable.
    """

    generator = RK_SCHEMES["CN"]()
    nodes, weights, matrix = generator.genCoeffs()


class ExplicitMidpointMethod(RungeKutta):
    """
    Explicit Runge-Kutta method of second order.
    """

    generator = RK_SCHEMES["RK2"]()
    nodes, weights, matrix = generator.genCoeffs()


class ImplicitMidpointMethod(RungeKutta):
    """
    Implicit Runge-Kutta method of second order.
    """

    generator = RK_SCHEMES["IMP"]()
    nodes, weights, matrix = generator.genCoeffs()


class RK4(RungeKutta):
    """
    Explicit Runge-Kutta of fourth order: Everybody's darling.
    """

    generator = RK_SCHEMES["RK4"]()
    nodes, weights, matrix = generator.genCoeffs()


class Heun_Euler(RungeKutta):
    """
    Second order explicit embedded Runge-Kutta method.
    """

    ButcherTableauClass = ButcherTableauEmbedded

    generator = RK_SCHEMES["HEUN"]()
    nodes, _weights, matrix = generator.genCoeffs()
    weights = np.zeros((2, len(_weights)))
    weights[0] = _weights
    weights[1] = matrix[-1]

    @classmethod
    def get_update_order(cls):
        return 2


class Cash_Karp(RungeKutta):
    """
    Fifth order explicit embedded Runge-Kutta. See [here](https://doi.org/10.1145/79505.79507).
    """

    generator = RK_SCHEMES["CashKarp"]()
    nodes, weights, matrix = generator.genCoeffs(embedded=True)
    ButcherTableauClass = ButcherTableauEmbedded

    @classmethod
    def get_update_order(cls):
        return 5


class DIRK43(RungeKutta):
    """
    Embedded A-stable diagonally implicit RK pair of order 3 and 4.

    Taken from [here](https://doi.org/10.1007/BF01934920).
    """

    generator = RK_SCHEMES["EDIRK43"]()
    nodes, weights, matrix = generator.genCoeffs(embedded=True)
    ButcherTableauClass = ButcherTableauEmbedded

    @classmethod
    def get_update_order(cls):
        return 4


class DIRK43_2(RungeKutta):
    """
    L-stable Diagonally Implicit RK method with four stages of order 3.
    Taken from [here](https://en.wikipedia.org/wiki/List_of_Runge%E2%80%93Kutta_methods).
    """

    generator = RK_SCHEMES["DIRK43"]()
    nodes, weights, matrix = generator.genCoeffs()


class SDIRK3(RungeKutta):
    """
    L-stable Diagonally Implicit RK method with four stages of order 3.
    Taken from [here](https://en.wikipedia.org/wiki/List_of_Runge%E2%80%93Kutta_methods).
    """

    generator = RK_SCHEMES["SDIRK3"]()
    nodes, weights, matrix = generator.genCoeffs()


class EDIRK4(RungeKutta):
    """
    Stiffly accurate, fourth-order EDIRK with four stages. Taken from
    [here](https://ntrs.nasa.gov/citations/20160005923), second one in eq. (216).
    """

    generator = RK_SCHEMES["EDIRK4"]()
    nodes, weights, matrix = generator.genCoeffs()


class ESDIRK53(RungeKutta):
    """
    A-stable embedded RK pair of orders 5 and 3, ESDIRK5(3)6L[2]SA.
    Taken from [here](https://ntrs.nasa.gov/citations/20160005923)
    """

    generator = RK_SCHEMES["ESDIRK53"]()
    nodes, weights, matrix = generator.genCoeffs(embedded=True)
    ButcherTableauClass = ButcherTableauEmbedded

    @classmethod
    def get_update_order(cls):
        return 4


class ESDIRK43(RungeKutta):
    """
    A-stable embedded RK pair of orders 4 and 3, ESDIRK4(3)6L[2]SA.
    Taken from [here](https://ntrs.nasa.gov/citations/20160005923)
    """

    generator = RK_SCHEMES["ESDIRK43"]()
    nodes, weights, matrix = generator.genCoeffs(embedded=True)
    ButcherTableauClass = ButcherTableauEmbedded

    @classmethod
    def get_update_order(cls):
        return 4


class ARK548L2SAERK(RungeKutta):
    """
    Explicit part of the ARK54 scheme.
    """

    generator = RK_SCHEMES["ARK548L2SAERK"]()
    nodes, weights, matrix = generator.genCoeffs(embedded=True)
    ButcherTableauClass = ButcherTableauEmbedded

    @classmethod
    def get_update_order(cls):
        return 5


class ARK548L2SAESDIRK(ARK548L2SAERK):
    """
    Implicit part of the ARK54 scheme. Be careful with the embedded scheme. It seems that both schemes are order 5 as opposed to 5 and 4 as claimed. This may cause issues when doing adaptive time-stepping.
    """

    generator_IMP = RK_SCHEMES["ARK548L2SAESDIRK"]()
    matrix = generator_IMP.Q


class ARK54(RungeKuttaIMEX):
    """
    Pair of pairs of ARK5(4)8L[2]SA-ERK and ARK5(4)8L[2]SA-ESDIRK from [here](https://doi.org/10.1016/S0168-9274(02)00138-1).
    """

    ButcherTableauClass = ButcherTableauEmbedded
    ButcherTableauClass_explicit = ButcherTableauEmbedded

    nodes = ARK548L2SAERK.nodes
    weights = ARK548L2SAERK.weights

    matrix = ARK548L2SAESDIRK.matrix
    matrix_explicit = ARK548L2SAERK.matrix

    @classmethod
    def get_update_order(cls):
        return 5


class ARK548L2SAESDIRK2(RungeKutta):
    """
    Stiffly accurate singly diagonally L-stable implicit embedded Runge-Kutta pair of orders 5 and 4 with explicit first stage from [here](https://doi.org/10.1016/j.apnum.2018.10.007).
    This method is part of the IMEX method ARK548L2SA.
    """

    generator = RK_SCHEMES["ARK548L2SAESDIRK2"]()
    nodes, weights, matrix = generator.genCoeffs(embedded=True)
    ButcherTableauClass = ButcherTableauEmbedded

    @classmethod
    def get_update_order(cls):
        return 5


class ARK548L2SAERK2(ARK548L2SAESDIRK2):
    """
    Explicit embedded pair of Runge-Kutta methods of orders 5 and 4 from [here](https://doi.org/10.1016/j.apnum.2018.10.007).
    This method is part of the IMEX method ARK548L2SA.
    """

    generator_EXP = RK_SCHEMES["ARK548L2SAERK2"]()
    matrix = generator_EXP.Q


class ARK548L2SA(RungeKuttaIMEX):
    """
    IMEX Runge-Kutta method of order 5 based on the explicit method ARK548L2SAERK2 and the implicit method
    ARK548L2SAESDIRK2 from [here](https://doi.org/10.1016/j.apnum.2018.10.007).

    According to Kennedy and Carpenter (see reference), the two IMEX RK methods of order 5 are the only ones available
    as of now. And we are not aware of higher order ones. This one is newer then the other one and apparently better.
    """

    ButcherTableauClass = ButcherTableauEmbedded
    ButcherTableauClass_explicit = ButcherTableauEmbedded

    nodes = ARK548L2SAERK2.nodes
    weights = ARK548L2SAERK2.weights

    matrix = ARK548L2SAESDIRK2.matrix
    matrix_explicit = ARK548L2SAERK2.matrix

    @classmethod
    def get_update_order(cls):
        return 5


class ARK324L2SAERK(RungeKutta):
    generator = RK_SCHEMES["ARK324L2SAERK"]()
    nodes, weights, matrix = generator.genCoeffs(embedded=True)
    ButcherTableauClass = ButcherTableauEmbedded

    @classmethod
    def get_update_order(cls):
        return 3


class ARK324L2SAESDIRK(ARK324L2SAERK):
    generator = RK_SCHEMES["ARK324L2SAESDIRK"]()
    matrix = generator.Q


class ARK32(RungeKuttaIMEX):
    ButcherTableauClass = ButcherTableauEmbedded
    ButcherTableauClass_explicit = ButcherTableauEmbedded

    nodes = ARK324L2SAESDIRK.nodes
    weights = ARK324L2SAESDIRK.weights

    matrix = ARK324L2SAESDIRK.matrix
    matrix_explicit = ARK324L2SAERK.matrix

    @classmethod
    def get_update_order(cls):
        return 3


class ARK2(RungeKuttaIMEX):
    """
    Second order two stage singly diagonally implicit globally stiffly accurate IMEX RK method with explicit first stage.
    Can be used to integrate simple DAEs because explicit and implicit part are both stiffly accurate.
    """

    generator_IMP = RK_SCHEMES["ARK222EDIRK"]()
    generator_EXP = RK_SCHEMES["ARK222ERK"]()

    nodes, weights, matrix = generator_IMP.genCoeffs()
    _, weights_explicit, matrix_explicit = generator_EXP.genCoeffs()


class ARK3(RungeKuttaIMEX):
    """
    Third order four stage singly diagonally implicit globally stiffly accurate IMEX RK method with explicit first stage.
    Can be used to integrate simple DAEs because explicit and implicit part are both stiffly accurate.
    """

    generator_IMP = RK_SCHEMES["ARK443ESDIRK"]()
    generator_EXP = RK_SCHEMES["ARK443ERK"]()

    nodes, weights, matrix = generator_IMP.genCoeffs()
    _, weights_explicit, matrix_explicit = generator_EXP.genCoeffs()<|MERGE_RESOLUTION|>--- conflicted
+++ resolved
@@ -189,11 +189,7 @@
         Returns:
             mesh: Full right hand side as a mesh
         """
-<<<<<<< HEAD
-        if type(f).__name__ in ['mesh', 'cupy_mesh', 'MeshDAE']:
-=======
-        if type(f).__name__ in ['mesh', 'cupy_mesh', 'firedrake_mesh']:
->>>>>>> 4412bf48
+        if type(f).__name__ in ['mesh', 'cupy_mesh', 'firedrake_mesh', 'MeshDAE']:
             return f
         elif type(f).__name__.lower() in ['imex_mesh', 'imex_cupy_mesh', 'imex_firedrake_mesh']:
             return f.impl + f.expl
