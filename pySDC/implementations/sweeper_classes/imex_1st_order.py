import numpy as np

from pySDC.core.Sweeper import sweeper


class imex_1st_order(sweeper):
    """
    Custom sweeper class, implements Sweeper.py

    First-order IMEX sweeper using implicit/explicit Euler as base integrator

    Attributes:
        QI: implicit Euler integration matrix
        QE: explicit Euler integration matrix
    """

    def __init__(self, params):
        """
        Initialization routine for the custom sweeper

        Args:
            params: parameters for the sweeper
        """

        if 'QI' not in params:
            params['QI'] = 'IE'
        if 'QE' not in params:
            params['QE'] = 'EE'

        # call parent's initialization routine
        super(imex_1st_order, self).__init__(params)

        # IMEX integration matrices
        self.QI = self.get_Qdelta_implicit(coll=self.coll, qd_type=self.params.QI)
        self.QE = self.get_Qdelta_explicit(coll=self.coll, qd_type=self.params.QE)

    def integrate(self):
        """
        Integrates the right-hand side (here impl + expl)

        Returns:
            list of dtype_u: containing the integral as values
        """

        # get current level and problem description
        L = self.level

        me = []

        # integrate RHS over all collocation nodes
        for m in range(1, self.coll.num_nodes + 1):
            me.append(L.dt * self.coll.Qmat[m, 1] * (L.f[1].impl + L.f[1].expl))
            # new instance of dtype_u, initialize values with 0
            for j in range(2, self.coll.num_nodes + 1):
                me[m - 1] += L.dt * self.coll.Qmat[m, j] * (L.f[j].impl + L.f[j].expl)

        return me

    def update_nodes(self):
        """
        Update the u- and f-values at the collocation nodes -> corresponds to a single sweep over all nodes

        Returns:
            None
        """

        # get current level and problem description
        L = self.level
        P = L.prob

        # only if the level has been touched before
        assert L.status.unlocked

        # get number of collocation nodes for easier access
        M = self.coll.num_nodes

        # gather all terms which are known already (e.g. from the previous iteration)
        # this corresponds to u0 + QF(u^k) - QIFI(u^k) - QEFE(u^k) + tau

        # get QF(u^k)
        integral = self.integrate()
        for m in range(M):
            # subtract QIFI(u^k)_m + QEFE(u^k)_m
            for j in range(1, M + 1):
                integral[m] -= L.dt * (self.QI[m + 1, j] * L.f[j].impl + self.QE[m + 1, j] * L.f[j].expl)
            # add initial value
            integral[m] += L.u[0]
            # add tau if associated
            if L.tau[m] is not None:
                integral[m] += L.tau[m]

        # do the sweep
        for m in range(0, M):
            # build rhs, consisting of the known values from above and new values from previous nodes (at k+1)
            rhs = P.dtype_u(integral[m])
            for j in range(1, m + 1):
                rhs += L.dt * (self.QI[m + 1, j] * L.f[j].impl + self.QE[m + 1, j] * L.f[j].expl)

            # implicit solve with prefactor stemming from QI
<<<<<<< HEAD
            L.u[m + 1] = P.solve_system(
                rhs, L.dt * self.QI[m + 1, m + 1], L.u[m + 1], L.time + L.dt * self.coll.nodes[m]
            )
=======
            L.u[m + 1] = P.solve_system(rhs, L.dt * self.QI[m + 1, m + 1], L.u[m + 1],
                                        L.time + L.dt * self.coll.nodes[m])

>>>>>>> 5eacd07f
            # update function values
            L.f[m + 1] = P.eval_f(L.u[m + 1], L.time + L.dt * self.coll.nodes[m])

        # indicate presence of new values at this level
        L.status.updated = True

        return None

    def compute_end_point(self):
        """
        Compute u at the right point of the interval

        The value uend computed here is a full evaluation of the Picard formulation unless do_full_update==False

        Returns:
            None
        """

        # get current level and problem description
        L = self.level
        P = L.prob

        # check if Mth node is equal to right point and do_coll_update is false, perform a simple copy
        if self.coll.right_is_node and not self.params.do_coll_update:
            # a copy is sufficient
            L.uend = P.dtype_u(L.u[-1])
        else:
            # start with u0 and add integral over the full interval (using coll.weights)
            L.uend = P.dtype_u(L.u[0])
            for m in range(self.coll.num_nodes):
                L.uend += L.dt * self.coll.weights[m] * (L.f[m + 1].impl + L.f[m + 1].expl)
            # add up tau correction of the full interval (last entry)
            if L.tau[-1] is not None:
                L.uend += L.tau[-1]

        return None

    def get_sweeper_mats(self):
        """
        Returns the three matrices Q, QI, QE which define the sweeper.

        The first row and column, corresponding to the left starting value, are removed to correspond to the notation
        introduced in Ruprecht & Speck, Spectral deferred corrections with fast-wave slow-wave splitting, 2016
        """
        QE = self.QE[1:, 1:]
        QI = self.QI[1:, 1:]
        Q = self.coll.Qmat[1:, 1:]
        return QE, QI, Q

    def get_scalar_problems_sweeper_mats(self, lambdas=None):
        """
        This function returns the corresponding matrices of an IMEX-SDC sweep in matrix formulation.

        See Ruprecht & Speck, Spectral deferred corrections with fast-wave slow-wave splitting, 2016 for the derivation.

        Args:
            lambdas (numpy.ndarray): the first entry in lambdas is lambda_fast, the second is lambda_slow.
        """
        QE, QI, Q = self.get_sweeper_mats()
        if lambdas is None:
            pass
            # should use lambdas from attached problem and make sure it is a scalar IMEX
            raise NotImplementedError("At the moment, the values for lambda have to be provided")
        else:
            lambda_fast = lambdas[0]
            lambda_slow = lambdas[1]
        nnodes = self.coll.num_nodes
        dt = self.level.dt
        LHS = np.eye(nnodes) - dt * (lambda_fast * QI + lambda_slow * QE)
        RHS = dt * ((lambda_fast + lambda_slow) * Q - (lambda_fast * QI + lambda_slow * QE))
        return LHS, RHS

    def get_scalar_problems_manysweep_mat(self, nsweeps, lambdas=None):
        """
        For a scalar problem, K sweeps of IMEX-SDC can be written in matrix form.

        Args:
            nsweeps (int): number of sweeps
            lambdas (numpy.ndarray): the first entry in lambdas is lambda_fast, the second is lambda_slow.
        """
        LHS, RHS = self.get_scalar_problems_sweeper_mats(lambdas=lambdas)
        Pinv = np.linalg.inv(LHS)
        Mat_sweep = np.linalg.matrix_power(Pinv.dot(RHS), nsweeps)
        for k in range(0, nsweeps):
            Mat_sweep += np.linalg.matrix_power(Pinv.dot(RHS), k).dot(Pinv)
        return Mat_sweep<|MERGE_RESOLUTION|>--- conflicted
+++ resolved
@@ -97,15 +97,9 @@
                 rhs += L.dt * (self.QI[m + 1, j] * L.f[j].impl + self.QE[m + 1, j] * L.f[j].expl)
 
             # implicit solve with prefactor stemming from QI
-<<<<<<< HEAD
-            L.u[m + 1] = P.solve_system(
-                rhs, L.dt * self.QI[m + 1, m + 1], L.u[m + 1], L.time + L.dt * self.coll.nodes[m]
-            )
-=======
             L.u[m + 1] = P.solve_system(rhs, L.dt * self.QI[m + 1, m + 1], L.u[m + 1],
                                         L.time + L.dt * self.coll.nodes[m])
 
->>>>>>> 5eacd07f
             # update function values
             L.f[m + 1] = P.eval_f(L.u[m + 1], L.time + L.dt * self.coll.nodes[m])
 
