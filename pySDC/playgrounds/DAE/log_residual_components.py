--- conflicted
+++ resolved
@@ -7,13 +7,8 @@
 
     Parameters
     ----------
-<<<<<<< HEAD
-    Hooks : pySDC.core.hooks
-        Base hook class for logging.
-=======
     Hooks : pySDC.core.hooks.Hooks
         Hook base class.
->>>>>>> 97e238ec
     """
 
     def post_iteration(self, step, level_number):
