--- conflicted
+++ resolved
@@ -103,13 +103,6 @@
         lvl.status.updated = True
 
     def integrate(self):
-<<<<<<< HEAD
-        """
-        Integrates the right-hand side
-
-        Returns:
-            list of dtype_u: containing the integral as values
-=======
         r"""
         Returns the solution by integrating its gradient (fundamental theorem of calculus) at each collocation node.
         ``level.f`` stores the gradient of solution ``level.u``.
@@ -118,21 +111,14 @@
         -------
         me : list of lists
             Integral of the gradient at each collocation node.
->>>>>>> 9808c30c
         """
 
         # get current level and problem
         lvl = self.level
         prob = lvl.prob
 
-<<<<<<< HEAD
-        me = []
-
-        # integrate RHS over all collocation nodes
-=======
         # integrate RHS over all collocation nodes
         me = []
->>>>>>> 9808c30c
         for m in range(1, self.coll.num_nodes + 1):
             # new instance of dtype_u, initialize values with 0
             me.append(prob.dtype_u(prob.init, val=0.0))
@@ -169,17 +155,10 @@
                 lvl.time + lvl.dt * self.coll.nodes[m + 1],
             )
 
-<<<<<<< HEAD
-        # Update solution approximation
-        integral = self.integrate()
-        for m in range(M):
-            lvl.u[m + 1] = lvl.u[0] + integral[m]
-=======
         # Update numerical solution
         integral = self.integrate()
         for m in range(M):
             lvl.u[m + 1][:] = lvl.u[0][:] + integral[m][:]
->>>>>>> 9808c30c
 
         self.du_init = prob.dtype_f(lvl.f[-1])
 
