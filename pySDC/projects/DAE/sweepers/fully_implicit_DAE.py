--- conflicted
+++ resolved
@@ -5,11 +5,7 @@
 from pySDC.implementations.sweeper_classes.generic_implicit import generic_implicit
 
 
-<<<<<<< HEAD
-class fully_implicit_DAE(sweeper):
-=======
 class fully_implicit_DAE(generic_implicit):
->>>>>>> 13e6fa6d
     r"""
     Custom sweeper class to implement the fully-implicit SDC for solving DAEs. It solves fully-implicit DAE problems
     of the form
@@ -30,7 +26,6 @@
     - :math:`\vec{U}=(U_1,..,U_M) \in \mathbb{R}^{Mn}` the vector of unknown derivatives
       :math:`U_m \approx U(\tau_m) = u'(\tau_m) \in \mathbb{R}^n`,
     - and identity matrix :math:`\mathbf{I}_n \in \mathbb{R}^{n \times n}`.
-<<<<<<< HEAD
 
     The construction of this sweeper is based on the concepts outlined in [1]_.
 
@@ -39,16 +34,6 @@
     params : dict
         Parameters passed to the sweeper.
 
-=======
-
-    The construction of this sweeper is based on the concepts outlined in [1]_.
-
-    Parameters
-    ----------
-    params : dict
-        Parameters passed to the sweeper.
-
->>>>>>> 13e6fa6d
     Attributes
     ----------
     QI : np.2darray
@@ -75,39 +60,6 @@
 
         self.QI = self.get_Qdelta_implicit(coll=self.coll, qd_type=self.params.QI)
 
-<<<<<<< HEAD
-    # TODO: hijacking this function to return solution from its gradient i.e. fundamental theorem of calculus.
-    # This works well since (ab)using level.f to store the gradient. Might need to change this for release?
-    def integrate(self):
-        r"""
-        Returns the solution by integrating its gradient (fundamental theorem of calculus) at each collocation node.
-        Note that ``level.f`` stores the gradient values in the fully implicit case, rather than the evaluation of
-        the right-hand side as in the ODE case.
-
-        Returns
-        -------
-        me : list of lists
-            Integral of the gradient at each collocation node.
-        """
-
-        # get current level and problem description
-        L = self.level
-        P = L.prob
-        M = self.coll.num_nodes
-
-        me = []
-
-        # integrate gradient over all collocation nodes
-        for m in range(1, M + 1):
-            # new instance of dtype_u, initialize values with 0
-            me.append(P.dtype_u(P.init, val=0.0))
-            for j in range(1, M + 1):
-                me[-1] += L.dt * self.coll.Qmat[m, j] * L.f[j]
-
-        return me
-
-=======
->>>>>>> 13e6fa6d
     def update_nodes(self):
         r"""
         Updates values of ``u`` and ``f`` at collocation nodes. This correspond to a single iteration of the
@@ -197,11 +149,7 @@
 
     def predict(self):
         r"""
-<<<<<<< HEAD
-        Predictor to fill values at nodes before first sweep. It can decides whether the
-=======
         Predictor to fill values at nodes before first sweep. It can decide whether the
->>>>>>> 13e6fa6d
 
             - initial condition is spread to each node ('initial_guess' = 'spread'),
             - zero values are spread to each node ('initial_guess' = 'zero'),
@@ -238,17 +186,10 @@
     def compute_residual(self, stage=None):
         r"""
         Uses the absolute value of the DAE system
-<<<<<<< HEAD
 
         .. math::
             ||F(t, u, u')||
 
-=======
-
-        .. math::
-            ||F(t, u, u')||
-
->>>>>>> 13e6fa6d
         for computing the residual.
 
         Parameters
@@ -295,31 +236,4 @@
         # indicate that the residual has seen the new values
         L.status.updated = False
 
-<<<<<<< HEAD
-        return None
-
-    def compute_end_point(self):
-        r"""
-        Computes the solution ``u`` at the right-hand point. For ``quad_type='RADAU-LEFT'`` a collocation update
-        has to be done, which is the full evaluation of the Picard formulation. In cases of
-        ``quad_type='RADAU-RIGHT'`` or ``quad_type='LOBATTO'`` the value at last collocation node is the new value
-        for the next step.
-        """
-
-        # get current level and problem description
-        L = self.level
-        P = L.prob
-
-        # check if Mth node is equal to right point and do_coll_update is false, perform a simple copy
-        if self.coll.right_is_node and not self.params.do_coll_update:
-            # a copy is sufficient
-            L.uend = P.dtype_u(L.u[-1])
-        else:
-            # start with u0 and add integral over the full interval (using coll.weights)
-            L.uend = P.dtype_u(L.u[0])
-            for m in range(self.coll.num_nodes):
-                L.uend += L.dt * self.coll.weights[m] * L.f[m + 1]
-
-=======
->>>>>>> 13e6fa6d
         return None