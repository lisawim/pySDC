import numpy as np
from pathlib import Path

from pySDC.helpers.stats_helper import sort_stats, filter_stats, get_sorted
from pySDC.implementations.problem_classes.Battery import battery, battery_implicit, battery_n_capacitors
from pySDC.implementations.sweeper_classes.imex_1st_order import imex_1st_order
from pySDC.implementations.sweeper_classes.generic_implicit import generic_implicit
from pySDC.implementations.controller_classes.controller_nonMPI import controller_nonMPI

import pySDC.helpers.plot_helper as plt_helper

from pySDC.core.Hooks import hooks
from pySDC.implementations.hooks.log_solution import LogSolution
from pySDC.implementations.hooks.log_step_size import LogStepSize
from pySDC.implementations.hooks.log_embedded_error_estimate import LogEmbeddedErrorEstimate

from pySDC.projects.PinTSimE.switch_estimator import SwitchEstimator
from pySDC.implementations.convergence_controller_classes.adaptivity import Adaptivity
from pySDC.implementations.convergence_controller_classes.basic_restarting import BasicRestartingNonMPI

from pySDC.projects.PinTSimE.hardcoded_solutions import testSolution


class LogEventBattery(hooks):
    """
    Logs the problem dependent state function of the battery drain model.
    """

    def post_step(self, step, level_number):
        super().post_step(step, level_number)

        L = step.levels[level_number]
        P = L.prob

        L.sweep.compute_end_point()

        self.add_to_stats(
            process=step.status.slot,
            time=L.time + L.dt,
            level=L.level_index,
            iter=0,
            sweep=L.status.sweep,
            type='state_function',
            value=L.uend[1:] - P.V_ref[:],
        )


def generateDescription(
    dt,
    problem,
    sweeper,
    num_nodes,
    quad_type,
    QI,
    hook_class,
    use_adaptivity,
    use_switch_estimator,
    problem_params,
    restol,
    maxiter,
    max_restarts=None,
    tol_event=1e-10,
    alpha=1.0,
):
    r"""
    Generate a description for the battery models for a controller run.

    Parameters
    ----------
    dt : float
        Time step for computation.
    problem : pySDC.core.Problem
        Problem class that wants to be simulated.
    sweeper : pySDC.core.Sweeper
        Sweeper class for solving the problem class numerically.
    num_nodes : int
        Number of collocation nodes.
    quad_type : str
        Type of quadrature nodes, e.g. ``'LOBATTO'`` or ``'RADAU-RIGHT'``.
    QI : str
        Type of preconditioner used in SDC, e.g. ``'IE'`` or ``'LU'``.
    hook_class : List of pySDC.core.Hooks
        Logged data for a problem, e.g., hook_class=[LogSolution] logs the solution ``'u'``
        during the simulation.
    use_adaptivity : bool
        Flag if the adaptivity wants to be used or not.
    use_switch_estimator : bool
        Flag if the switch estimator wants to be used or not.
    problem_params : dict
        Dictionary containing the problem parameters.
    restol : float
        Residual tolerance to terminate.
    maxiter : int
        Maximum number of iterations to be done.
    max_restarts : int, optional
        Maximum number of restarts per step.
    tol_event : float, optional
        Tolerance for event detection to terminate.
    alpha : float, optional
        Factor that indicates how the new step size in the Switch Estimator is reduced.

    Returns
    -------
    description : dict
        Contains all information for a controller run.
    controller_params : dict
        Parameters needed for a controller run.
    """

    # initialize level parameters
    level_params = {
        'restol': -1 if use_adaptivity else restol,
        'dt': dt,
    }
    if use_adaptivity:
        assert restol == -1, "Please set restol to -1 or omit it"

    # initialize sweeper parameters
    sweeper_params = {
        'quad_type': quad_type,
        'num_nodes': num_nodes,
        'QI': QI,
        'initial_guess': 'spread',
    }

    # initialize step parameters
    step_params = {
        'maxiter': maxiter,
    }
    assert 'errtol' not in step_params.keys(), 'No exact solution known to compute error'

    # initialize controller parameters
    controller_params = {
        'logger_level': 30,
        'hook_class': hook_class,
        'mssdc_jac': False,
    }

    # convergence controllers
    convergence_controllers = {}
    if use_switch_estimator:
        switch_estimator_params = {
            'tol': tol_event,
            'alpha': alpha,
        }
        convergence_controllers.update({SwitchEstimator: switch_estimator_params})
    if use_adaptivity:
        adaptivity_params = {
            'e_tol': 1e-7,
        }
        convergence_controllers.update({Adaptivity: adaptivity_params})
    if max_restarts is not None:
        restarting_params = {
            'max_restarts': max_restarts,
            'crash_after_max_restarts': False,
        }
        convergence_controllers.update({BasicRestartingNonMPI: restarting_params})

    # fill description dictionary for easy step instantiation
    description = {
        'problem_class': problem,
        'problem_params': problem_params,
        'sweeper_class': sweeper,
        'sweeper_params': sweeper_params,
        'level_params': level_params,
        'step_params': step_params,
        'convergence_controllers': convergence_controllers,
    }

    # instantiate controller
    controller = controller_nonMPI(num_procs=1, controller_params=controller_params, description=description)

    return description, controller_params, controller


def controllerRun(description, controller_params, controller, t0, Tend, exact_event_time_avail=False):
    """
    Executes a controller run for a problem defined in the description.

    Parameters
    ----------
    description : dict
        Contains all information for a controller run.
    controller_params : dict
        Parameters needed for a controller run.
    controller : pySDC.core.Controller
        Controller to do the stuff.
    t0 : float
        Starting time of simulation.
    Tend : float
        End time of simulation.
    exact_event_time_avail : bool, optional
        Indicates if exact event time of a problem is available.

    Returns
    -------
    stats : dict
        Raw statistics from a controller run.
    """

    # get initial values on finest level
    P = controller.MS[0].levels[0].prob
    uinit = P.u_exact(t0)
    t_switch_exact = P.t_switch_exact if exact_event_time_avail else None

    # call main function to get things done...
    uend, stats = controller.run(u0=uinit, t0=t0, Tend=Tend)

    return stats, t_switch_exact


def main():
    r"""
    Executes the simulation.

    Note
    ----
    Hardcoded solutions for battery models in `pySDC.projects.PinTSimE.hardcoded_solutions` are only computed for
    ``dt_list=[1e-2, 1e-3]`` and ``M_fix=4``. Hence changing ``dt_list`` and ``M_fix`` to different values could arise
    an ``AssertionError``.
    """

    # defines parameters for sweeper
    M_fix = 4
    sweeper_params = {
        'num_nodes': M_fix,
        'quad_type': 'LOBATTO',
        'QI': 'IE',
    }

    # defines parameters for event detection, restol, and max. number of iterations
    handling_params = {
        'restol': -1,
        'maxiter': 8,
        'max_restarts': 50,
        'recomputed': False,
        'tol_event': 1e-10,
        'alpha': 0.96,
        'exact_event_time_avail': None,
    }

    all_params = {
        'sweeper_params': sweeper_params,
        'handling_params': handling_params,
    }

    hook_class = [LogSolution, LogEventBattery, LogEmbeddedErrorEstimate, LogStepSize]

    use_detection = [True, False]
    use_adaptivity = [True, False]

    for problem, sweeper in zip([battery, battery_implicit], [imex_1st_order, generic_implicit]):
        for defaults in [False, True]:
            # for hardcoded solutions problem parameter defaults should match with parameters here
            if defaults:
                params_battery_1capacitor = {
                    'ncapacitors': 1,
                }
            else:
                params_battery_1capacitor = {
                    'ncapacitors': 1,
                    'C': np.array([1.0]),
                    'alpha': 1.2,
                    'V_ref': np.array([1.0]),
                }

            all_params.update({'problem_params': params_battery_1capacitor})

            _ = runSimulation(
                problem=problem,
                sweeper=sweeper,
                all_params=all_params,
                use_adaptivity=use_adaptivity,
                use_detection=use_detection,
                hook_class=hook_class,
                interval=(0.0, 0.3),
                dt_list=[1e-2, 1e-3],
                nnodes=[M_fix],
            )

    # defines parameters for the problem class
    params_battery_2capacitors = {
        'ncapacitors': 2,
        'C': np.array([1.0, 1.0]),
        'alpha': 1.2,
        'V_ref': np.array([1.0, 1.0]),
    }

    all_params.update({'problem_params': params_battery_2capacitors})

    _ = runSimulation(
        problem=battery_n_capacitors,
        sweeper=imex_1st_order,
        all_params=all_params,
        use_adaptivity=use_adaptivity,
        use_detection=use_detection,
        hook_class=hook_class,
        interval=(0.0, 0.5),
        dt_list=[1e-2, 1e-3],
        nnodes=[sweeper_params['num_nodes']],
    )


def runSimulation(problem, sweeper, all_params, use_adaptivity, use_detection, hook_class, interval, dt_list, nnodes):
    r"""
    Script that executes the simulation for a given problem class for given parameters defined by the user.

    Parameters
    ----------
    problem : pySDC.core.Problem
        Problem class to be simulated.
    sweeper : pySDC.core.Sweeper
        Sweeper that is used to simulate the problem class.
    all_params : dict
        Dictionary contains the problem parameters for ``problem``, the sweeper parameters for ``sweeper``,
        and handling parameters needed for event detection, i.e., ``max_restarts``, ``recomputed``, ``tol_event``,
        ``alpha``, and ``exact_event_time_available``.
    use_adaptivity : list of bool
       Indicates whether adaptivity is used in the simulation or not. Here a list is used to iterate over the
       different cases, i.e., ``use_adaptivity=[True, False]``.
    use_detection : list of bool
       Indicates whether event detection is used in the simulation or not. Here a list is used to iterate over the
       different cases, i.e., ``use_detection=[True, False]``.
    hook_class : list of pySDC.core.Hooks
       List containing the different hook classes to log data during the simulation, i.e., ``hook_class=[LogSolution]``
       logs the solution ``u``.
    interval : tuple
       Simulation interval.
    dt_list : list of float
       List containing different step sizes where the solution is computed.
    nnodes : list of int
       The solution can be computed for different number of collocation nodes.
    """

    Path("data").mkdir(parents=True, exist_ok=True)

    prob_cls_name = problem.__name__

    u_num = {}

    for dt in dt_list:
        u_num[dt] = {}

        for M in nnodes:
            u_num[dt][M] = {}

            for use_SE in use_detection:
                u_num[dt][M][use_SE] = {}

                for use_A in use_adaptivity:
                    u_num[dt][M][use_SE][use_A] = {}

                    problem_params = all_params['problem_params']
                    sweeper_params = all_params['sweeper_params']
                    handling_params = all_params['handling_params']

                    # plotting results for fixed M requires that M_fix is included in nnodes!
                    M_fix = sweeper_params['num_nodes']
                    assert (
                        M_fix in nnodes
                    ), f"For fixed number of collocation nodes {M_fix} no solution will be computed!"

                    restol = -1 if use_A else handling_params['restol']

                    description, controller_params, controller = generateDescription(
                        dt=dt,
                        problem=problem,
                        sweeper=sweeper,
                        num_nodes=M,
                        quad_type=sweeper_params['quad_type'],
                        QI=sweeper_params['QI'],
                        hook_class=hook_class,
                        use_adaptivity=use_A,
                        use_switch_estimator=use_SE,
                        problem_params=problem_params,
                        restol=restol,
                        maxiter=handling_params['maxiter'],
                        max_restarts=handling_params['max_restarts'],
                        tol_event=handling_params['tol_event'],
                        alpha=handling_params['alpha'],
                    )

                    stats, t_switch_exact = controllerRun(
                        description=description,
                        controller_params=controller_params,
                        controller=controller,
                        t0=interval[0],
                        Tend=interval[-1],
                        exact_event_time_avail=handling_params['exact_event_time_avail'],
                    )

                    u_num[dt][M][use_SE][use_A] = getDataDict(
                        stats, prob_cls_name, use_A, use_SE, handling_params['recomputed'], t_switch_exact
                    )

                    plotSolution(u_num[dt][M][use_SE][use_A], prob_cls_name, use_A, use_SE)

                    testSolution(u_num[dt][M_fix][use_SE][use_A], prob_cls_name, dt, use_A, use_SE)

    return u_num


def getUnknownLabels(prob_cls_name):
    """
    Returns the unknown for a problem and corresponding labels for a plot.

    Parameters
    ----------
    prob_cls_name : str
        Name of the problem class.

    Returns
    -------
    unknowns : list of str
        Contains the names of unknowns.
    unknowns_labels : list of str
        Contains the labels of unknowns for plotting.
    """

    unknowns = {
        'battery': ['iL', 'vC'],
        'battery_implicit': ['iL', 'vC'],
        'battery_n_capacitors': ['iL', 'vC1', 'vC2'],
        'DiscontinuousTestODE': ['u'],
        'piline': ['vC1', 'vC2', 'iLp'],
        'buck_converter': ['vC1', 'vC2', 'iLp'],
        'DiscontinuousTestDAE': ['y', 'z'],
        'simple_dae_1': ['u1', 'u2', 'z'],
    }

    unknowns_labels = {
        'battery': [r'$i_L$', r'$v_C$'],
        'battery_implicit': [r'$i_L$', r'$v_C$'],
        'battery_n_capacitors': [r'$i_L$', r'$v_{C_1}$', r'$v_{C_2}$'],
        'DiscontinuousTestODE': [r'$u$'],
        'piline': [r'$v_{C_1}$', r'$v_{C_2}$', r'$i_{L_\pi}$'],
        'buck_converter': [r'$v_{C_1}$', r'$v_{C_2}$', r'$i_{L_\pi}$'],
        'DiscontinuousTestDAE': [r'$y$', r'$z$'],
        'simple_dae_1': [r'$u_1$', r'$u_2$', r'$z$'],
    }

    return unknowns[prob_cls_name], unknowns_labels[prob_cls_name]


def plotStylingStuff():  # pragma: no cover
    """
    Returns plot stuff such as colors, line styles for making plots more pretty.
    """

    colors = {
        False: {
            False: 'dodgerblue',
            True: 'navy',
        },
        True: {
            False: 'linegreen',
            True: 'darkgreen',
        },
    }

    return colors


def plotSolution(u_num, prob_cls_name, sweeper_cls_name, use_adaptivity, use_detection):  # pragma: no cover
    r"""
    Plots the numerical solution for one simulation run.

    Parameters
    ----------
    u_num : dict
        Contains numerical solution with corresponding times for different problem_classes, and
        labels for different unknowns of the problem.
    prob_cls_name : str
        Name of the problem class to be plotted.
    use_adaptivity : bool
        Indicates whether adaptivity is used in the simulation or not.
    """

    fig, ax = plt_helper.plt.subplots(1, 1, figsize=(7.5, 5))

    unknowns = u_num['unknowns']
    unknowns_labels = u_num['unknowns_labels']
    for unknown, unknown_label in zip(unknowns, unknowns_labels):
        ax.plot(u_num['t'], u_num[unknown], label=unknown_label)

    if use_detection:
        t_switches = u_num['t_switches']
        for i in range(len(t_switches)):
            ax.axvline(x=t_switches[i], linestyle='--', linewidth=0.8, color='r', label='Event {}'.format(i + 1))

    if use_adaptivity:
        dt_ax = ax.twinx()
        dt = u_num['dt']
        dt_ax.plot(dt[:, 0], dt[:, 1], linestyle='-', linewidth=0.8, color='k', label=r'$\Delta t$')
        dt_ax.set_ylabel(r'$\Delta t$', fontsize=16)
        dt_ax.legend(frameon=False, fontsize=12, loc='center right')

    ax.legend(frameon=False, fontsize=12, loc='upper right')
    ax.set_xlabel(r'$t$', fontsize=16)
    ax.set_ylabel(r'$u(t)$', fontsize=16)

<<<<<<< HEAD
    fig.savefig('data/{}_model_solution_{}.png'.format(prob_cls_name, sweeper_cls_name), dpi=300, bbox_inches='tight')
=======
    fig.savefig(f'data/{prob_cls_name}_model_solution.png', dpi=300, bbox_inches='tight')
>>>>>>> d785a01b
    plt_helper.plt.close(fig)


def getDataDict(stats, prob_cls_name, use_adaptivity, use_detection, recomputed, t_switch_exact):
    r"""
    Extracts statistics and store it in a dictionary. In this routine, from ``stats`` different data are extracted
    such as

    - each component of solution ``'u'`` and corresponding time domain ``'t'``,
    - the unknowns of the problem ``'unknowns'``,
    - the unknowns of the problem as labels for plotting ``'unknowns_labels'``,
    - global error ``'e_global'`` after each step,
    - events found by event detection ``'t_switches''``,
    - exact event time ``'t_switch_exact'``,
    - event error ``'e_event'``,
    - state function ``'state_function'``,
    - embedded error estimate computing when using adaptivity ``'e_em'``,
    - (adjusted) step sizes ``'dt'``,
    - sum over restarts ``'sum_restarts'``,
    - and the sum over all iterations ``'sum_niters'``.

    Note
    ----
    In order to use these data, corresponding hook classes has to be defined before the simulation. Otherwise, no values can
    be obtained.

    The global error does only make sense when an exact solution for the problem is available. Since ``'e_global'`` is stored
    for each problem class, only for ``DiscontinuousTestODE`` the global error is taken into account when testing the solution.

    Also the event error ``'e_event'`` can only be computed if an exact event time is available. Since the function
    ``controllerRun`` returns ``t_switch_exact=None`` when no exact event time is available, in order to compute the event error,
    it has to be proven whether the list (in case of more than one event) contains ``None`` or not.

    Parameters
    ----------
    stats : dict
        Raw statistics of one simulation run.
    prob_cls_name : str
        Name of the problem class.
    use_adaptivity : bool
        Indicates whether adaptivity is used in the simulation or not.
    use_detection : bool
        Indicates whether event detection is used or not.
    recomputed : bool
        Indicates if values after successfully steps are used or not.
    t_switch_exact : float
        Exact event time of the problem.

    Returns
    -------
    res : dict
        Dictionary with extracted data separated with reasonable keys.
    """
    from pySDC.projects.DAE.misc.DAEMesh import DAEMesh
    res = {}
    unknowns, unknowns_labels = getUnknownLabels(prob_cls_name)

    # numerical solution
    u_val = get_sorted(stats, type='u', sortby='time', recomputed=recomputed)
    res['t'] = np.array([item[0] for item in u_val])
    for i, label in enumerate(unknowns):
        if type(u_val[0][1]) == DAEMesh:
            n_diff = len(u_val[0][1].diff)
            res[label] = np.array([item[1].diff[i] for item in u_val]) if i < len(u_val[0][1].diff) else np.array([item[1].alg[i - n_diff] for item in u_val])
        else:
            res[label] = np.array([item[1][i] for item in u_val])
        # res[label] = np.array([item[1][i] for item in u_val])

    res['unknowns'] = unknowns
    res['unknowns_labels'] = unknowns_labels

    # global error
    if type(u_val[0][1]) == DAEMesh:
        res['e_global'] = np.array(get_sorted(stats, type='e_global_differential_post_step', sortby='time', recomputed=recomputed))
        res['e_global_algebraic'] = np.array(get_sorted(stats, type='e_global_algebraic_post_step', sortby='time', recomputed=recomputed))
    else:
        res['e_global'] = np.array(get_sorted(stats, type='e_global_post_step', sortby='time', recomputed=recomputed))
    # res['e_global'] = np.array(get_sorted(stats, type='e_global_post_step', sortby='time', recomputed=recomputed))

    # event time(s) found by event detection
    if use_detection:
        switches = get_sorted(stats, type='switch', sortby='time', recomputed=recomputed)
        assert len(switches) >= 1, 'No events found!'
        t_switches = [t[1] for t in switches]
        res['t_switches'] = t_switches

        t_switch_exact = [t_switch_exact]
        res['t_switch_exact'] = t_switch_exact

        if not all(t is None for t in t_switch_exact):
            event_err = [
                abs(num_item - ex_item) for (num_item, ex_item) in zip(res['t_switches'], res['t_switch_exact'])
            ]
            res['e_event'] = event_err

    h_val = get_sorted(stats, type='state_function', sortby='time', recomputed=recomputed)
    h = np.array([np.abs(val[1]) for val in h_val])
    res['state_function'] = h

    # embedded error and adapted step sizes
    if use_adaptivity:
        res['e_em'] = np.array(get_sorted(stats, type='error_embedded_estimate', sortby='time', recomputed=recomputed))
        res['dt'] = np.array(get_sorted(stats, type='dt', recomputed=recomputed))

    # sum over restarts
    if use_adaptivity or use_detection:
        res['sum_restarts'] = np.sum(np.array(get_sorted(stats, type='restart', recomputed=None, sortby='time'))[:, 1])

    # sum over all iterations
    res['sum_niters'] = np.sum(np.array(get_sorted(stats, type='niter', recomputed=None, sortby='time'))[:, 1])
    res['mean_niters'] = np.mean(np.array(get_sorted(stats, type='niter', recomputed=None, sortby='time'))[:, 1])
    return res


if __name__ == "__main__":
    main()<|MERGE_RESOLUTION|>--- conflicted
+++ resolved
@@ -499,11 +499,7 @@
     ax.set_xlabel(r'$t$', fontsize=16)
     ax.set_ylabel(r'$u(t)$', fontsize=16)
 
-<<<<<<< HEAD
-    fig.savefig('data/{}_model_solution_{}.png'.format(prob_cls_name, sweeper_cls_name), dpi=300, bbox_inches='tight')
-=======
     fig.savefig(f'data/{prob_cls_name}_model_solution.png', dpi=300, bbox_inches='tight')
->>>>>>> d785a01b
     plt_helper.plt.close(fig)
 
 
