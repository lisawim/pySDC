--- conflicted
+++ resolved
@@ -29,14 +29,9 @@
                           sweep=L.status.sweep, type='current L', value=L.uend[0])
         self.add_to_stats(process=step.status.slot, time=L.time + L.dt, level=L.level_index, iter=0,
                           sweep=L.status.sweep, type='voltage C', value=L.uend[1])
-<<<<<<< HEAD
-        self.increment_stats(process=step.status.slot, time=L.time, level=L.level_index, iter=0,
-                             sweep=L.status.sweep, type='restart', value=1, initialize=0)
-=======
         self.add_to_stats(process=step.status.slot, time=L.time+L.dt, level=L.level_index,
                           iter=step.status.iter, sweep=L.status.sweep, type='residuals',
                           value=L.status.residual)
->>>>>>> 6e1a3a5b
 
 
 def main(use_switch_estimator=True, use_adaptivity=True):
