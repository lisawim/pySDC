import numpy as np
import dill
from pathlib import Path

from pySDC.helpers.stats_helper import get_sorted
<<<<<<< HEAD
from pySDC.core.Collocation import CollBase as Collocation
from pySDC.implementations.problem_classes.Battery import battery, battery_explicit, battery_implicit
=======
from pySDC.implementations.problem_classes.Battery import battery, battery_implicit
>>>>>>> 1a51834b
from pySDC.implementations.sweeper_classes.imex_1st_order import imex_1st_order
from pySDC.implementations.sweeper_classes.generic_implicit import generic_implicit
from pySDC.implementations.sweeper_classes.Runge_Kutta import Cash_Karp
from pySDC.implementations.controller_classes.controller_nonMPI import controller_nonMPI
from pySDC.projects.PinTSimE.battery_model import (
    controller_run,
    check_solution,
    generate_description,
    get_recomputed,
    LogEvent,
    proof_assertions_description,
)

from pySDC.projects.PinTSimE.piline_model import setup_mpl
import pySDC.helpers.plot_helper as plt_helper

from pySDC.core.Hooks import hooks
from pySDC.implementations.hooks.log_solution import LogSolution
from pySDC.implementations.hooks.log_step_size import LogStepSize
from pySDC.implementations.hooks.log_embedded_error_estimate import LogEmbeddedErrorEstimate

from pySDC.projects.PinTSimE.switch_estimator import SwitchEstimator
from pySDC.implementations.convergence_controller_classes.adaptivity import Adaptivity


def run(cwd='./'):
    """
    Routine to check the differences between using a switch estimator or not

    Parameters
    ----------
    cwd : str
        Current working directory.
    """

    dt_list = [1e-2, 1e-3]
    t0 = 0.0
    Tend = 0.3

<<<<<<< HEAD
    problem_classes = [battery, battery_explicit, battery_implicit]
    sweeper_classes = [imex_1st_order, Cash_Karp, generic_implicit]
=======
    problem_classes = [battery, battery_implicit]
    sweeper_classes = [imex_1st_order, generic_implicit]
    num_nodes = 4
    restol = -1
    maxiter = 8
>>>>>>> 1a51834b

    ncapacitors = 1
    alpha = 1.2
    V_ref = np.array([1.0])
    C = np.array([1.0])

    problem_params = dict()
    problem_params['ncapacitors'] = ncapacitors
    problem_params['C'] = C
    problem_params['alpha'] = alpha
    problem_params['V_ref'] = V_ref

    hook_class = [LogSolution, LogEvent, LogStepSize, LogEmbeddedErrorEstimate]

    max_restarts = 1
    use_switch_estimator = [True, False]
    use_adaptivity = [True, False]
    restarts_SE = []
    restarts_adapt = []
    restarts_SE_adapt = []

    for problem, sweeper in zip(problem_classes, sweeper_classes):
        for dt_item in dt_list:
            for use_SE in use_switch_estimator:
                for use_A in use_adaptivity:
<<<<<<< HEAD
                    if sweeper.__name__ == 'RK4':
                        maxiter = 2

                    else:
                        maxiter = 4

=======
                    tol_event = 1e-10 if sweeper.__name__ == 'generic_implicit' else 1e-17
>>>>>>> 1a51834b
                    description, controller_params = generate_description(
                        dt_item,
                        problem,
                        sweeper,
                        num_nodes,
                        hook_class,
                        use_A,
                        use_SE,
<<<<<<< HEAD
                        ncapacitors,
                        alpha,
                        V_ref,
                        C,
=======
                        problem_params,
                        restol,
>>>>>>> 1a51834b
                        maxiter,
                        max_restarts,
                        tol_event,
                    )

                    # Assertions
                    proof_assertions_description(description, use_A, use_SE)

                    stats = controller_run(description, controller_params, use_A, use_SE, t0, Tend)

                    #if use_A or use_SE:
                    #    check_solution(stats, dt_item, problem.__name__, use_A, use_SE)

                    fname = 'data/battery_dt{}_USE{}_USA{}_{}.dat'.format(dt_item, use_SE, use_A, sweeper.__name__)
                    f = open(fname, 'wb')
                    dill.dump(stats, f)
                    f.close()

                    if use_SE or use_A:
                        restarts_sorted = np.array(get_sorted(stats, type='restart', recomputed=None))[:, 1]
                        if use_SE and not use_A:
                            restarts_SE.append(np.sum(restarts_sorted))

                        elif not use_SE and use_A:
                            restarts_adapt.append(np.sum(restarts_sorted))

                        elif use_SE and use_A:
                            restarts_SE_adapt.append(np.sum(restarts_sorted))

        accuracy_check(dt_list, problem.__name__, sweeper.__name__, V_ref)

        differences_around_switch(
            dt_list,
            problem.__name__,
            restarts_SE,
            restarts_adapt,
            restarts_SE_adapt,
            sweeper.__name__,
            V_ref,
        )

        differences_over_time(dt_list, problem.__name__, sweeper.__name__, V_ref)

        iterations_over_time(dt_list, description['step_params']['maxiter'], problem.__name__, sweeper.__name__)

        restarts_SE = []
        restarts_adapt = []
        restarts_SE_adapt = []


def accuracy_check(dt_list, problem, sweeper, V_ref, cwd='./'):
    """
    Routine to check accuracy for different step sizes in case of using adaptivity.

    Parameters
    ----------
    dt_list : list
        List of considered (initial) step sizes.
    problem : pySDC.core.Problem.ptype
        Problem class used to consider (the class name).
    sweeper : pySDC.core.Sweeper.sweeper
        Sweeper used to solve (the class name).
    V_ref : float
        Reference value for the switch.
    cwd : str
        Current working directory.
    """

    if len(dt_list) > 1:
        setup_mpl()
        fig_acc, ax_acc = plt_helper.plt.subplots(
            1, len(dt_list), figsize=(3 * len(dt_list), 3), sharex='col', sharey='row'
        )

    else:
        setup_mpl()
        fig_acc, ax_acc = plt_helper.plt.subplots(1, 1, figsize=(3, 3), sharex='col', sharey='row')

    count_ax = 0
    for dt_item in dt_list:
        f3 = open(cwd + 'data/battery_dt{}_USETrue_USATrue_{}.dat'.format(dt_item, sweeper), 'rb')
        stats_SE_adapt = dill.load(f3)
        f3.close()

        f4 = open(cwd + 'data/battery_dt{}_USEFalse_USATrue_{}.dat'.format(dt_item, sweeper), 'rb')
        stats_adapt = dill.load(f4)
        f4.close()

        switches_SE_adapt = get_recomputed(stats_SE_adapt, type='switch', sortby='time')
        t_switch_SE_adapt = [v[1] for v in switches_SE_adapt]
        t_switch_SE_adapt = t_switch_SE_adapt[-1]

        dt_SE_adapt_val = get_sorted(stats_SE_adapt, type='dt', recomputed=False)
        dt_adapt_val = get_sorted(stats_adapt, type='dt', recomputed=False)

        e_emb_SE_adapt_val = get_sorted(stats_SE_adapt, type='e_embedded', recomputed=False)
        e_emb_adapt_val = get_sorted(stats_adapt, type='e_embedded', recomputed=False)

        times_SE_adapt = [v[0] for v in e_emb_SE_adapt_val]
        times_adapt = [v[0] for v in e_emb_adapt_val]

        e_emb_SE_adapt = [v[1] for v in e_emb_SE_adapt_val]
        e_emb_adapt = [v[1] for v in e_emb_adapt_val]

        if len(dt_list) > 1:
            ax_acc[count_ax].set_title(r'$\Delta t_\mathrm{initial}$=%s' % dt_item, fontsize=6)
            dt1 = ax_acc[count_ax].plot(
                [v[0] for v in dt_SE_adapt_val],
                [v[1] for v in dt_SE_adapt_val],
                'k-',
                linewidth=0.5,
                label=r'SE+A - $\Delta t_\mathrm{adapt}$',
            )
            dt2 = ax_acc[count_ax].plot(
                [v[0] for v in dt_adapt_val], [v[1] for v in dt_adapt_val], 'g-', linewidth=0.5, label=r'A - $\Delta t_\mathrm{adapt}$'
            )
            ax_acc[count_ax].axvline(x=t_switch_SE_adapt, linestyle='--', linewidth=0.5, color='r', label='Switch')
            ax_acc[count_ax].tick_params(axis='both', which='major', labelsize=4)
            ax_acc[count_ax].set_xlabel('Time', fontsize=4)
            if count_ax == 0:
                ax_acc[count_ax].set_ylabel(r'$\Delta t_\mathrm{adapt}$', fontsize=4)

            e_ax = ax_acc[count_ax].twinx()
            e_plt1 = e_ax.plot(times_SE_adapt, e_emb_SE_adapt, 'k--', linewidth=0.5, label=r'SE+A - $\epsilon_{emb}$')
            e_plt2 = e_ax.plot(times_adapt, e_emb_adapt, 'g--', linewidth=0.5, label=r'A - $\epsilon_{emb}$')
            e_ax.set_yscale('log', base=10)
            e_ax.set_ylim(1e-16, 1e-6)
            e_ax.tick_params(labelsize=4)

            lines = dt1 + e_plt1 + dt2 + e_plt2
            labels = [l.get_label() for l in lines]

            ax_acc[count_ax].legend(lines, labels, frameon=False, fontsize=4, loc='upper right')

        else:
            ax_acc.set_title(r'$\Delta t_\mathrm{initial}$=%s' % dt_item, fontsize=6)
            dt1 = ax_acc.plot(
                [v[0] for v in dt_SE_adapt_val],
                [v[1] for v in dt_SE_adapt_val],
                'k-',
                linewidth=0.5,
                label=r'SE+A - $\Delta t_\mathrm{adapt}$',
            )
            dt2 = ax_acc.plot(
                [v[0] for v in dt_adapt_val],
                [v[1] for v in dt_adapt_val],
                'g-',
                linewidth=0.5,
                label=r'A - $\Delta t_\mathrm{adapt}$',
            )
            ax_acc.axvline(x=t_switch_SE_adapt, linestyle='--', linewidth=0.5, color='r', label='Switch')
            ax_acc.tick_params(axis='both', which='major', labelsize=4)
            ax_acc.set_xlabel('Time', fontsize=4)
            ax_acc.set_ylabel(r'$Delta t_\mathrm{adapt}$', fontsize=4)

            e_ax = ax_acc.twinx()
            e_plt1 = e_ax.plot(times_SE_adapt, e_emb_SE_adapt, 'k--', linewidth=0.5, label=r'SE+A - $\epsilon_{emb}$')
            e_plt2 = e_ax.plot(times_adapt, e_emb_adapt, 'g--', linewidth=0.5, label=r'A - $\epsilon_{emb}$')
            e_ax.set_ylim(1e-16, 1e-6)
            e_ax.set_yscale('log', base=10)
            e_ax.tick_params(labelsize=4)

            lines = dt1 + e_plt1 + dt2 + e_plt2
            labels = [l.get_label() for l in lines]

            ax_acc.legend(lines, labels, frameon=False, fontsize=4, loc='upper right')

        count_ax += 1

    fig_acc.savefig('data/embedded_error_adaptivity_{}.png'.format(sweeper), dpi=300, bbox_inches='tight')
    plt_helper.plt.close(fig_acc)


def differences_around_switch(
    dt_list, problem, restarts_SE, restarts_adapt, restarts_SE_adapt, sweeper, V_ref, cwd='./'
):
    """
    Routine to plot the differences before, at, and after the switch. Produces the
    diffs_estimation_<sweeper_class>.png file

    Parameters
    ----------
    dt_list : list
        List of considered (initial) step sizes.
    problem : pySDC.core.Problem.ptype
        Problem class used to consider (the class name).
    restarts_SE : list
        Restarts for the solve only using the switch estimator.
    restarts_adapt : list
        Restarts for the solve of only using adaptivity.
    restarts_SE_adapt : list
        Restarts for the solve of using both, switch estimator and adaptivity.
    sweeper : pySDC.core.Sweeper.sweeper
        Sweeper used to solve (the class name).
    V_ref float
        Reference value for the switch.
    cwd : str
        Current working directory.
    """

    diffs_true_at = []
    diffs_false_before = []
    diffs_false_after = []

    diffs_true_at_adapt = []
    diffs_true_before_adapt = []
    diffs_true_after_adapt = []

    diffs_false_before_adapt = []
    diffs_false_after_adapt = []
    for dt_item in dt_list:
        f1 = open(cwd + 'data/battery_dt{}_USETrue_USAFalse_{}.dat'.format(dt_item, sweeper), 'rb')
        stats_SE = dill.load(f1)
        f1.close()

        f2 = open(cwd + 'data/battery_dt{}_USEFalse_USAFalse_{}.dat'.format(dt_item, sweeper), 'rb')
        stats = dill.load(f2)
        f2.close()

        f3 = open(cwd + 'data/battery_dt{}_USETrue_USATrue_{}.dat'.format(dt_item, sweeper), 'rb')
        stats_SE_adapt = dill.load(f3)
        f3.close()

        f4 = open(cwd + 'data/battery_dt{}_USEFalse_USATrue_{}.dat'.format(dt_item, sweeper), 'rb')
        stats_adapt = dill.load(f4)
        f4.close()

        switches_SE = get_recomputed(stats_SE, type='switch', sortby='time')
        t_switch = [v[1] for v in switches_SE]
        t_switch = t_switch[-1]  # battery has only one single switch

        switches_SE_adapt = get_recomputed(stats_SE_adapt, type='switch', sortby='time')
        t_switch_SE_adapt = [v[1] for v in switches_SE_adapt]
        t_switch_SE_adapt = t_switch_SE_adapt[-1]

        vC_SE = [me[1][1] for me in get_sorted(stats_SE, type='u', recomputed=False)]
        vC_adapt = [me[1][1] for me in get_sorted(stats_adapt, type='u', recomputed=False)]
        vC_SE_adapt = [me[1][1] for me in get_sorted(stats_SE_adapt, type='u', recomputed=False)]
        vC = [me[1][1] for me in get_sorted(stats, type='u', recomputed=False)]

        diff_SE, diff = vC_SE - V_ref[0], vC - V_ref[0]
        times_SE = [me[0] for me in get_sorted(stats_SE, type='u', recomputed=False)]
        times = [me[0] for me in get_sorted(stats, type='u', recomputed=False)]

        diff_adapt, diff_SE_adapt = vC_adapt - V_ref[0], vC_SE_adapt - V_ref[0]
        times_adapt = [me[0] for me in get_sorted(stats_adapt, type='u', recomputed=False)]
        times_SE_adapt = [me[0] for me in get_sorted(stats_SE_adapt, type='u', recomputed=False)]

<<<<<<< HEAD
        diffs_true_at.append(
            [diff_SE[m] for m in range(len(times_SE)) if np.isclose(times_SE[m], t_switch, atol=1e-16)][0]
        )
=======
        diffs_true_at.append([diff_SE[m] for m in range(len(times_SE)) if abs(times_SE[m] - t_switch) <= 1e-7][0])
>>>>>>> 1a51834b

        diffs_false_before.append(
            [diff[m - 1] for m in range(1, len(times)) if times[m - 1] <= t_switch <= times[m]][0]
        )
        diffs_false_after.append([diff[m] for m in range(1, len(times)) if times[m - 1] <= t_switch <= times[m]][0])

        for m in range(len(times_SE_adapt)):
<<<<<<< HEAD
            if times_SE_adapt[m] == t_switch_SE_adapt:
                print(m)
=======
            if abs(times_SE_adapt[m] - t_switch_SE_adapt) <= 1e-10:
>>>>>>> 1a51834b
                diffs_true_at_adapt.append(diff_SE_adapt[m])
                diffs_true_before_adapt.append(diff_SE_adapt[m - 1])
                diffs_true_after_adapt.append(diff_SE_adapt[m + 1])

        diffs_false_before_adapt.append(
            [diff_adapt[m - 1] for m in range(len(times_adapt)) if times_adapt[m - 1] <= t_switch <= times_adapt[m]][0]
        )
        diffs_false_after_adapt.append(
            [diff_adapt[m] for m in range(len(times_adapt)) if times_adapt[m - 1] <= t_switch <= times_adapt[m]][0]
        )

    setup_mpl()
    fig_around, ax_around = plt_helper.plt.subplots(1, 3, figsize=(9, 3), sharex='col', sharey='row')
    ax_around[0].set_title("Using SE")
    pos11 = ax_around[0].plot(dt_list, diffs_false_before, 'rs-', label='before switch')
    pos12 = ax_around[0].plot(dt_list, diffs_false_after, 'bd--', label='after switch')
    pos13 = ax_around[0].plot(dt_list, diffs_true_at, 'ko--', label='at switch')
    ax_around[0].set_xticks(dt_list)
    ax_around[0].set_xticklabels(dt_list)
    ax_around[0].tick_params(axis='both', which='major', labelsize=6)
    ax_around[0].set_xscale('log', base=10)
    ax_around[0].set_yscale('symlog', linthresh=1e-8)
    ax_around[0].set_ylim(-1, 1)
    ax_around[0].set_xlabel(r'$\Delta t_\mathrm{initial}$', fontsize=6)
    ax_around[0].set_ylabel(r'$v_{C}-V_{ref}$', fontsize=6)

    restart_ax0 = ax_around[0].twinx()
    restarts_plt0 = restart_ax0.plot(dt_list, restarts_SE, 'cs--', label='Restarts')
    restart_ax0.tick_params(labelsize=6)

    lines = pos11 + pos12 + pos13 + restarts_plt0
    labels = [l.get_label() for l in lines]
    ax_around[0].legend(lines, labels, frameon=False, fontsize=6, loc='lower right')

    ax_around[1].set_title("Using Adaptivity")
    pos21 = ax_around[1].plot(dt_list, diffs_false_before_adapt, 'rs-', label='before switch')
    pos22 = ax_around[1].plot(dt_list, diffs_false_after_adapt, 'bd--', label='after switch')
    ax_around[1].set_xticks(dt_list)
    ax_around[1].set_xticklabels(dt_list)
    ax_around[1].tick_params(axis='both', which='major', labelsize=6)
    ax_around[1].set_xscale('log', base=10)
    ax_around[1].set_yscale('symlog', linthresh=1e-8)
    ax_around[1].set_ylim(-1, 1)
    ax_around[1].set_xlabel(r'$\Delta t_\mathrm{initial}$', fontsize=6)

    restart_ax1 = ax_around[1].twinx()
    restarts_plt1 = restart_ax1.plot(dt_list, restarts_adapt, 'cs--', label='Restarts')
    restart_ax1.tick_params(labelsize=6)

    lines = pos21 + pos22 + restarts_plt1
    labels = [l.get_label() for l in lines]
    ax_around[1].legend(lines, labels, frameon=False, fontsize=6, loc='lower right')

    ax_around[2].set_title("Using SE + Adaptivity")
    pos31 = ax_around[2].plot(dt_list, diffs_true_before_adapt, 'rs-', label='before switch')
    pos32 = ax_around[2].plot(dt_list, diffs_true_after_adapt, 'bd--', label='after switch')
    pos33 = ax_around[2].plot(dt_list, diffs_true_at_adapt, 'ko--', label='at switch')
    ax_around[2].set_xticks(dt_list)
    ax_around[2].set_xticklabels(dt_list)
    ax_around[2].tick_params(axis='both', which='major', labelsize=6)
    ax_around[2].set_xscale('log', base=10)
    ax_around[2].set_yscale('symlog', linthresh=1e-8)
    ax_around[2].set_ylim(-1, 1)
    ax_around[2].set_xlabel(r'$\Delta t_\mathrm{initial}$', fontsize=6)

    restart_ax2 = ax_around[2].twinx()
    restarts_plt2 = restart_ax2.plot(dt_list, restarts_SE_adapt, 'cs--', label='Restarts')
    restart_ax2.tick_params(labelsize=6)

    lines = pos31 + pos32 + pos33 + restarts_plt2
    labels = [l.get_label() for l in lines]
    ax_around[2].legend(frameon=False, fontsize=6, loc='lower right')

    fig_around.savefig('data/diffs_around_switch_{}.png'.format(sweeper), dpi=300, bbox_inches='tight')
    plt_helper.plt.close(fig_around)


def differences_over_time(dt_list, problem, sweeper, V_ref, cwd='./'):
    """
    Routine to plot the differences in time using the switch estimator or not. Produces the
    difference_estimation_<sweeper_class>.png file.

    Parameters
    ----------
    dt_list : list
        List of considered (initial) step sizes.
    problem : pySDC.core.Problem.ptype
        Problem class used to consider (the class name).
    sweeper : pySDC.core.Sweeper.sweeper
        Sweeper used to solve (the class name).
    V_ref : float
        Reference value for the switch.
    cwd : str
        Current working directory.
    """

    if len(dt_list) > 1:
        setup_mpl()
        fig_diffs, ax_diffs = plt_helper.plt.subplots(
            2, len(dt_list), figsize=(4 * len(dt_list), 6), sharex='col', sharey='row'
        )

    else:
        setup_mpl()
        fig_diffs, ax_diffs = plt_helper.plt.subplots(2, 1, figsize=(4, 6))

    count_ax = 0
    for dt_item in dt_list:
        f1 = open(cwd + 'data/battery_dt{}_USETrue_USAFalse_{}.dat'.format(dt_item, sweeper), 'rb')
        stats_SE = dill.load(f1)
        f1.close()

        f2 = open(cwd + 'data/battery_dt{}_USEFalse_USAFalse_{}.dat'.format(dt_item, sweeper), 'rb')
        stats = dill.load(f2)
        f2.close()

        f3 = open(cwd + 'data/battery_dt{}_USETrue_USATrue_{}.dat'.format(dt_item, sweeper), 'rb')
        stats_SE_adapt = dill.load(f3)
        f3.close()

        f4 = open(cwd + 'data/battery_dt{}_USEFalse_USATrue_{}.dat'.format(dt_item, sweeper), 'rb')
        stats_adapt = dill.load(f4)
        f4.close()

        switches_SE = get_recomputed(stats_SE, type='switch', sortby='time')
        t_switch_SE = [v[1] for v in switches_SE]
        t_switch_SE = t_switch_SE[-1]  # battery has only one single switch

        switches_SE_adapt = get_recomputed(stats_SE_adapt, type='switch', sortby='time')
        t_switch_SE_adapt = [v[1] for v in switches_SE_adapt]
        t_switch_SE_adapt = t_switch_SE_adapt[-1]

        dt_adapt = np.array(get_sorted(stats_adapt, type='dt', recomputed=False))
        dt_SE_adapt = np.array(get_sorted(stats_SE_adapt, type='dt', recomputed=False))

        restart_adapt = np.array(get_sorted(stats_adapt, type='restart', recomputed=None))
        restart_SE_adapt = np.array(get_sorted(stats_SE_adapt, type='restart', recomputed=None))

        vC_SE = [me[1][1] for me in get_sorted(stats_SE, type='u', recomputed=False)]
        vC_adapt = [me[1][1] for me in get_sorted(stats_adapt, type='u', recomputed=False)]
        vC_SE_adapt = [me[1][1] for me in get_sorted(stats_SE_adapt, type='u', recomputed=False)]
        vC = [me[1][1] for me in get_sorted(stats, type='u', recomputed=False)]

        diff_SE, diff = vC_SE - V_ref[0], vC - V_ref[0]
        times_SE = [me[0] for me in get_sorted(stats_SE, type='u', recomputed=False)]
        times = [me[0] for me in get_sorted(stats, type='u', recomputed=False)]

        diff_adapt, diff_SE_adapt = vC_adapt - V_ref[0], vC_SE_adapt - V_ref[0]
        times_adapt = [me[0] for me in get_sorted(stats_adapt, type='u', recomputed=False)]
        times_SE_adapt = [me[0] for me in get_sorted(stats_SE_adapt, type='u', recomputed=False)]

        if len(dt_list) > 1:
            ax_diffs[0, count_ax].set_title(r'$\Delta t$=%s' % dt_item)
            ax_diffs[0, count_ax].plot(times_SE, diff_SE, label='SE=True, A=False', color='#ff7f0e')
            ax_diffs[0, count_ax].plot(times, diff, label='SE=False, A=False', color='#1f77b4')
            ax_diffs[0, count_ax].plot(times_adapt, diff_adapt, label='SE=False, A=True', color='red', linestyle='--')
            ax_diffs[0, count_ax].plot(
                times_SE_adapt, diff_SE_adapt, label='SE=True, A=True', color='limegreen', linestyle='-.'
            )
            ax_diffs[0, count_ax].axvline(x=t_switch_SE, linestyle='--', linewidth=0.5, color='k', label='Switch')
            ax_diffs[0, count_ax].legend(frameon=False, fontsize=6, loc='lower left')
            ax_diffs[0, count_ax].set_yscale('symlog', linthresh=1e-5)
            ax_diffs[0, count_ax].tick_params(axis='both', which='major', labelsize=6)
            if count_ax == 0:
                ax_diffs[0, count_ax].set_ylabel('Difference $v_{C}-V_{ref}$', fontsize=6)

            if count_ax == 0 or count_ax == 1:
                ax_diffs[0, count_ax].legend(frameon=False, fontsize=6, loc='upper right')

            else:
                ax_diffs[0, count_ax].legend(frameon=False, fontsize=6, loc='upper right')

            ax_diffs[1, count_ax].plot(
                dt_adapt[:, 0], dt_adapt[:, 1], label=r'$\Delta t$ - SE=F, A=T', color='red', linestyle='--'
            )
            ax_diffs[1, count_ax].plot([None], [None], label='Restart - SE=F, A=T', color='grey', linestyle='-.')

            for i in range(len(restart_adapt)):
                if restart_adapt[i, 1] > 0:
                    ax_diffs[1, count_ax].axvline(restart_adapt[i, 0], color='grey', linestyle='-.')

            ax_diffs[1, count_ax].plot(
                dt_SE_adapt[:, 0],
                dt_SE_adapt[:, 1],
                label=r'$ \Delta t$ - SE=T, A=T',
                color='limegreen',
                linestyle='-.',
            )
            ax_diffs[1, count_ax].plot([None], [None], label='Restart - SE=T, A=T', color='black', linestyle='-.')

            for i in range(len(restart_SE_adapt)):
                if restart_SE_adapt[i, 1] > 0:
                    ax_diffs[1, count_ax].axvline(restart_SE_adapt[i, 0], color='black', linestyle='-.')

            ax_diffs[1, count_ax].set_xlabel('Time', fontsize=6)
            ax_diffs[1, count_ax].tick_params(axis='both', which='major', labelsize=6)
            if count_ax == 0:
                ax_diffs[1, count_ax].set_ylabel(r'$\Delta t_\mathrm{adapted}$', fontsize=6)

            ax_diffs[1, count_ax].set_yscale('log', base=10)
            ax_diffs[1, count_ax].legend(frameon=True, fontsize=6, loc='lower left')

        else:
            ax_diffs[0].set_title(r'$\Delta t$=%s' % dt_item)
            ax_diffs[0].plot(times_SE, diff_SE, label='SE=True', color='#ff7f0e')
            ax_diffs[0].plot(times, diff, label='SE=False', color='#1f77b4')
            ax_diffs[0].plot(times_adapt, diff_adapt, label='SE=False, A=True', color='red', linestyle='--')
            ax_diffs[0].plot(times_SE_adapt, diff_SE_adapt, label='SE=True, A=True', color='limegreen', linestyle='-.')
            ax_diffs[0].axvline(x=t_switch_SE, linestyle='--', linewidth=0.5, color='k', label='Switch')
            ax_diffs[0].tick_params(axis='both', which='major', labelsize=6)
            ax_diffs[0].set_yscale('symlog', linthresh=1e-5)
            ax_diffs[0].set_ylabel('Difference $v_{C}-V_{ref}$', fontsize=6)
            ax_diffs[0].legend(frameon=False, fontsize=6, loc='center right')

            ax_diffs[1].plot(dt_adapt[:, 0], dt_adapt[:, 1], label='SE=False, A=True', color='red', linestyle='--')
            ax_diffs[1].plot(
                dt_SE_adapt[:, 0], dt_SE_adapt[:, 1], label='SE=True, A=True', color='limegreen', linestyle='-.'
            )
            ax_diffs[1].tick_params(axis='both', which='major', labelsize=6)
            ax_diffs[1].set_xlabel('Time', fontsize=6)
            ax_diffs[1].set_ylabel(r'$\Delta t_\mathrm{adapted}$', fontsize=6)
            ax_diffs[1].set_yscale('log', base=10)

            ax_diffs[1].legend(frameon=False, fontsize=6, loc='upper right')

        count_ax += 1

    plt_helper.plt.tight_layout()
    fig_diffs.savefig('data/diffs_over_time_{}.png'.format(sweeper), dpi=300, bbox_inches='tight')
    plt_helper.plt.close(fig_diffs)


def iterations_over_time(dt_list, maxiter, problem, sweeper, cwd='./'):
    """
    Routine  to plot the number of iterations over time using switch estimator or not. Produces the
    iters_<sweeper_class>.png file.

    Parameters
    ----------
    dt_list : list
        List of considered (initial) step sizes.
    maxiter : int
        Maximum number of iterations.
    problem : pySDC.core.Problem.ptype
        Problem class used to consider (the class name).
    sweeper : pySDC.core.Sweeper.sweeper
        Sweeper used to solve (the class name).
    cwd : str
        Current working directory.
    """

    iters_time_SE = []
    iters_time = []
    iters_time_SE_adapt = []
    iters_time_adapt = []
    times_SE = []
    times = []
    times_SE_adapt = []
    times_adapt = []
    t_switches_SE = []
    t_switches_SE_adapt = []

    for dt_item in dt_list:
        f1 = open(cwd + 'data/battery_dt{}_USETrue_USAFalse_{}.dat'.format(dt_item, sweeper), 'rb')
        stats_SE = dill.load(f1)
        f1.close()

        f2 = open(cwd + 'data/battery_dt{}_USEFalse_USAFalse_{}.dat'.format(dt_item, sweeper), 'rb')
        stats = dill.load(f2)
        f2.close()

        f3 = open(cwd + 'data/battery_dt{}_USETrue_USATrue_{}.dat'.format(dt_item, sweeper), 'rb')
        stats_SE_adapt = dill.load(f3)
        f3.close()

        f4 = open(cwd + 'data/battery_dt{}_USEFalse_USATrue_{}.dat'.format(dt_item, sweeper), 'rb')
        stats_adapt = dill.load(f4)
        f4.close()

        # consider iterations before restarts to see what happens
        iter_counts_SE_val = get_sorted(stats_SE, type='niter')
        iter_counts_SE_adapt_val = get_sorted(stats_SE_adapt, type='niter')
        iter_counts_adapt_val = get_sorted(stats_adapt, type='niter')
        iter_counts_val = get_sorted(stats, type='niter')

        iters_time_SE.append([v[1] for v in iter_counts_SE_val])
        iters_time_SE_adapt.append([v[1] for v in iter_counts_SE_adapt_val])
        iters_time_adapt.append([v[1] for v in iter_counts_adapt_val])
        iters_time.append([v[1] for v in iter_counts_val])

        times_SE.append([v[0] for v in iter_counts_SE_val])
        times_SE_adapt.append([v[0] for v in iter_counts_SE_adapt_val])
        times_adapt.append([v[0] for v in iter_counts_adapt_val])
        times.append([v[0] for v in iter_counts_val])

        switches_SE = get_recomputed(stats_SE, type='switch', sortby='time')
        t_switch_SE = [v[1] for v in switches_SE]
        t_switches_SE.append(t_switch_SE[-1])

        switches_SE_adapt = get_recomputed(stats_SE_adapt, type='switch', sortby='time')
        t_switch_SE_adapt = [v[1] for v in switches_SE_adapt]
        t_switches_SE_adapt.append(t_switch_SE_adapt[-1])

    if len(dt_list) > 1:
        setup_mpl()
        fig_iter_all, ax_iter_all = plt_helper.plt.subplots(
            nrows=1, ncols=len(dt_list), figsize=(2 * len(dt_list) - 1, 3), sharex='col', sharey='row'
        )
        for col in range(len(dt_list)):
            ax_iter_all[col].plot(times[col], iters_time[col], label='SE=F, A=F')
            ax_iter_all[col].plot(times_SE[col], iters_time_SE[col], label='SE=T, A=F')
            ax_iter_all[col].plot(times_SE_adapt[col], iters_time_SE_adapt[col], '--', label='SE=T, A=T')
            ax_iter_all[col].plot(times_adapt[col], iters_time_adapt[col], '--', label='SE=F, A=T')
            ax_iter_all[col].axvline(x=t_switches_SE[col], linestyle='--', linewidth=0.5, color='k', label='Switch')
            ax_iter_all[col].set_title(r'$\Delta t_\mathrm{initial}$=%s' % dt_list[col])
            ax_iter_all[col].set_ylim(0, maxiter + 2)
            ax_iter_all[col].set_xlabel('Time', fontsize=6)
            ax_iter_all[col].tick_params(axis='both', which='major', labelsize=6)

            if col == 0:
                ax_iter_all[col].set_ylabel('Number iterations', fontsize=6)

            ax_iter_all[col].legend(frameon=False, fontsize=6, loc='upper right')
    else:
        setup_mpl()
        fig_iter_all, ax_iter_all = plt_helper.plt.subplots(nrows=1, ncols=1, figsize=(3, 3))

        ax_iter_all.plot(times[0], iters_time[0], label='SE=False')
        ax_iter_all.plot(times_SE[0], iters_time_SE[0], label='SE=True')
        ax_iter_all.plot(times_SE_adapt[0], iters_time_SE_adapt[0], '--', label='SE=T, A=T')
        ax_iter_all.plot(times_adapt[0], iters_time_adapt[0], '--', label='SE=F, A=T')
        ax_iter_all.axvline(x=t_switches_SE[0], linestyle='--', linewidth=0.5, color='k', label='Switch')
        ax_iter_all.set_title(r'$\Delta t_\mathrm{initial}$=%s' % dt_list[0])
        ax_iter_all.set_ylim(0, maxiter + 2)
        ax_iter_all.set_xlabel('Time', fontsize=6)
        ax_iter_all.tick_params(axis='both', which='major', labelsize=6)

        ax_iter_all.set_ylabel('Number iterations', fontsize=6)
        ax_iter_all.legend(frameon=False, fontsize=6, loc='upper right')

    plt_helper.plt.tight_layout()
    fig_iter_all.savefig('data/iters_{}.png'.format(sweeper), dpi=300, bbox_inches='tight')
    plt_helper.plt.close(fig_iter_all)


if __name__ == "__main__":
    run()<|MERGE_RESOLUTION|>--- conflicted
+++ resolved
@@ -3,12 +3,7 @@
 from pathlib import Path
 
 from pySDC.helpers.stats_helper import get_sorted
-<<<<<<< HEAD
-from pySDC.core.Collocation import CollBase as Collocation
-from pySDC.implementations.problem_classes.Battery import battery, battery_explicit, battery_implicit
-=======
 from pySDC.implementations.problem_classes.Battery import battery, battery_implicit
->>>>>>> 1a51834b
 from pySDC.implementations.sweeper_classes.imex_1st_order import imex_1st_order
 from pySDC.implementations.sweeper_classes.generic_implicit import generic_implicit
 from pySDC.implementations.sweeper_classes.Runge_Kutta import Cash_Karp
@@ -48,16 +43,11 @@
     t0 = 0.0
     Tend = 0.3
 
-<<<<<<< HEAD
-    problem_classes = [battery, battery_explicit, battery_implicit]
-    sweeper_classes = [imex_1st_order, Cash_Karp, generic_implicit]
-=======
     problem_classes = [battery, battery_implicit]
     sweeper_classes = [imex_1st_order, generic_implicit]
     num_nodes = 4
     restol = -1
     maxiter = 8
->>>>>>> 1a51834b
 
     ncapacitors = 1
     alpha = 1.2
@@ -83,16 +73,7 @@
         for dt_item in dt_list:
             for use_SE in use_switch_estimator:
                 for use_A in use_adaptivity:
-<<<<<<< HEAD
-                    if sweeper.__name__ == 'RK4':
-                        maxiter = 2
-
-                    else:
-                        maxiter = 4
-
-=======
                     tol_event = 1e-10 if sweeper.__name__ == 'generic_implicit' else 1e-17
->>>>>>> 1a51834b
                     description, controller_params = generate_description(
                         dt_item,
                         problem,
@@ -101,15 +82,8 @@
                         hook_class,
                         use_A,
                         use_SE,
-<<<<<<< HEAD
-                        ncapacitors,
-                        alpha,
-                        V_ref,
-                        C,
-=======
                         problem_params,
                         restol,
->>>>>>> 1a51834b
                         maxiter,
                         max_restarts,
                         tol_event,
@@ -358,13 +332,7 @@
         times_adapt = [me[0] for me in get_sorted(stats_adapt, type='u', recomputed=False)]
         times_SE_adapt = [me[0] for me in get_sorted(stats_SE_adapt, type='u', recomputed=False)]
 
-<<<<<<< HEAD
-        diffs_true_at.append(
-            [diff_SE[m] for m in range(len(times_SE)) if np.isclose(times_SE[m], t_switch, atol=1e-16)][0]
-        )
-=======
         diffs_true_at.append([diff_SE[m] for m in range(len(times_SE)) if abs(times_SE[m] - t_switch) <= 1e-7][0])
->>>>>>> 1a51834b
 
         diffs_false_before.append(
             [diff[m - 1] for m in range(1, len(times)) if times[m - 1] <= t_switch <= times[m]][0]
@@ -372,12 +340,7 @@
         diffs_false_after.append([diff[m] for m in range(1, len(times)) if times[m - 1] <= t_switch <= times[m]][0])
 
         for m in range(len(times_SE_adapt)):
-<<<<<<< HEAD
-            if times_SE_adapt[m] == t_switch_SE_adapt:
-                print(m)
-=======
             if abs(times_SE_adapt[m] - t_switch_SE_adapt) <= 1e-10:
->>>>>>> 1a51834b
                 diffs_true_at_adapt.append(diff_SE_adapt[m])
                 diffs_true_before_adapt.append(diff_SE_adapt[m - 1])
                 diffs_true_after_adapt.append(diff_SE_adapt[m + 1])
