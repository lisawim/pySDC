--- conflicted
+++ resolved
@@ -85,7 +85,6 @@
                             )
 
                         else:
-<<<<<<< HEAD
                             dt_switch = self.params.t_switch - L.time
                             L.prob.set_counter()
                             self.log(
@@ -93,14 +92,7 @@
                             )
 
                             L.prob.t_switch = self.params.t_switch
-                            controller.hooks.add_to_stats(
-=======
-                            print('Switch located at time: {}'.format(self.t_switch))
-                            dt_search = self.t_switch - L.time
-                            L.prob.params.set_switch[self.count_switches] = self.switch_detected
-                            L.prob.params.t_switch[self.count_switches] = self.t_switch
                             controller.hooks[0].add_to_stats(
->>>>>>> eadf81ce
                                 process=S.status.slot,
                                 time=L.time,
                                 level=L.level_index,
