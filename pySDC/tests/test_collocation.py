--- conflicted
+++ resolved
@@ -3,45 +3,15 @@
 
 from pySDC.core.Collocation import CollBase
 
-<<<<<<< HEAD
-=======
-from pySDC.implementations.collocation_classes.equidistant import \
-    Equidistant
-from pySDC.implementations.collocation_classes.equidistant_inner import \
-    EquidistantInner
-from pySDC.implementations.collocation_classes.equidistant_right import \
-    EquidistantNoLeft
-from pySDC.implementations.collocation_classes.equidistant_spline_right import \
-    EquidistantSpline_Right
-from pySDC.implementations.collocation_classes.gauss_legendre import \
-    CollGaussLegendre
-from pySDC.implementations.collocation_classes.gauss_lobatto import \
-    CollGaussLobatto
-from pySDC.implementations.collocation_classes.gauss_radau_left import \
-    CollGaussRadau_Left
-from pySDC.implementations.collocation_classes.gauss_radau_right import \
-    CollGaussRadau_Right
-
-EQUIV = {('EQUID', 'LOBATTO', False): Equidistant,
-         ('EQUID', 'GAUSS', False): EquidistantInner,
-         ('EQUID', 'RADAU-RIGHT', False): EquidistantNoLeft,
-         ('EQUID', 'RADAU-RIGHT', True): EquidistantSpline_Right,
-         ('LEGENDRE', 'GAUSS', False): CollGaussLegendre,
-         ('LEGENDRE', 'LOBATTO', False): CollGaussLobatto,
-         ('LEGENDRE', 'RADAU-LEFT', False): CollGaussRadau_Left,
-         ('LEGENDRE', 'RADAU-RIGHT', False): CollGaussRadau_Right,}
-
-classes = get_derived_from_in_package(CollBase, 'pySDC/implementations/collocation_classes')
->>>>>>> cc6eca75
 t_start = np.random.rand(1) * 0.2
 t_end = 0.8 + np.random.rand(1) * 0.2
 
 tolQuad = 1e-13
 
-<<<<<<< HEAD
 node_types = ['EQUID', 'LEGENDRE']
 quad_types = ['GAUSS', 'LOBATTO', 'RADAU-RIGHT', 'RADAU-LEFT']
 
+tolQuad = 1e-13
 
 @pytest.mark.base
 @pytest.mark.parametrize("node_type", node_types)
@@ -49,36 +19,10 @@
 def test_canintegratepolynomials(node_type, quad_type):
 
     for M in range(2, 13):
-=======
-def testEquivalencies():
-
-    M = 5
-    tLeft, tRight = 0, 1
-    norm = lambda diff: np.linalg.norm(diff, ord=np.inf)
-    tol = 1e-14
-
-    lAttrVect = ['nodes', 'weights', 'Qmat', 'Smat', 'delta_m']
-    lAttrScalar = ['order', 'left_is_node', 'right_is_node']
-
-    # Compare each original class with their equivalent generic implementation
-    for params, CollClass in EQUIV.items():
-        cOrig = CollClass(M, tLeft, tRight)
-        cNew = CollBase(M, tLeft, tRight, *params)
-        for attr in lAttrVect:
-            assert norm(getattr(cOrig, attr)-getattr(cNew, attr)) < tol
-        for attr in lAttrScalar:
-            assert getattr(cOrig, attr) == getattr(cNew, attr)
-
-@pytest.mark.parametrize("collclass", classes)
-def test_canintegratepolynomials(collclass):
-
-    for M in range(2,13):
->>>>>>> cc6eca75
 
         coll = CollBase(M, t_start, t_end, node_type=node_type, quad_type=quad_type)
 
         # some basic consistency tests
-<<<<<<< HEAD
         assert np.size(coll.nodes) == np.size(coll.weights), (
             "For node type " + coll.__class__.__name__ + ", number of entries in nodes and weights is different"
         )
@@ -87,10 +31,6 @@
             + coll.__class__.__name__
             + ", requesting M nodes did not produce M entries in nodes and weights"
         )
-=======
-        assert np.size(coll.nodes)==np.size(coll.weights), "For node type " + coll.__class__.__name__ + ", number of entries in nodes and weights is different"
-        assert np.size(coll.nodes)==M, "For node type " + coll.__class__.__name__ + ", requesting M nodes did not produce M entries in nodes and weights"
->>>>>>> cc6eca75
 
         # generate random set of polynomial coefficients
         poly_coeff = np.random.rand(coll.order - 1)
@@ -103,7 +43,6 @@
         # use quadrature rule to compute integral
         int_coll = coll.evaluate(coll.weights, poly_vals)
         # For large values of M, substantial differences from different round of error have to be considered
-<<<<<<< HEAD
         assert abs(int_ex - int_coll) < tolQuad, (
             "For node type "
             + coll.__class__.__name__
@@ -139,27 +78,6 @@
 @pytest.mark.parametrize("node_type", node_types)
 @pytest.mark.parametrize("quad_type", quad_types)
 def test_partialquadraturewithQ(node_type, quad_type):
-=======
-        assert abs(int_ex - int_coll) < tolQuad, "For node type " + coll.__class__.__name__ + ", failed to integrate polynomial of degree " + str(coll.order-1) + " exactly. Error: %5.3e" % abs(int_ex - int_coll)
-
-
-@pytest.mark.parametrize("collclass", classes)
-def test_relateQandSmat(collclass):
-    for M in range(2, 13):
-        coll = collclass(M, t_start, t_end)
-        Q = coll.Qmat[1:,1:]
-        S = coll.Smat[1:,1:]
-        assert np.shape(Q) == np.shape(S), "For node type " + coll.__class__.__name__ + ", Qmat and Smat have different shape"
-        shape = np.shape(Q)
-        assert shape[0] == shape[1], "For node type " + coll.__class__.__name__ + ", Qmat / Smat are not quadratic"
-        SSum = np.cumsum(S[:,:],axis=0)
-        for i in range(0,M):
-          assert np.linalg.norm( Q[i,:] - SSum[i,:] ) < 1e-15, "For node type " + coll.__class__.__name__ + ", Qmat and Smat did not satisfy the expected summation property."
-
-
-@pytest.mark.parametrize("collclass", classes)
-def test_partialquadraturewithQ(collclass):
->>>>>>> cc6eca75
     for M in range(2, 13):
         coll = CollBase(M, t_start, t_end, node_type=node_type, quad_type=quad_type)
         Q = coll.Qmat[1:, 1:]
@@ -170,7 +88,6 @@
         poly_int_coeff = np.polyint(poly_coeff)
         for i in range(0, M):
             int_ex = np.polyval(poly_int_coeff, coll.nodes[i]) - np.polyval(poly_int_coeff, t_start)
-<<<<<<< HEAD
             int_coll = np.dot(poly_vals, Q[i, :])
             assert abs(int_ex - int_coll) < tolQuad, (
                 "For node type "
@@ -184,14 +101,6 @@
 @pytest.mark.parametrize("node_type", node_types)
 @pytest.mark.parametrize("quad_type", quad_types)
 def test_partialquadraturewithS(node_type, quad_type):
-=======
-            int_coll = np.dot(poly_vals, Q[i,:])
-            assert abs(int_ex - int_coll)< tolQuad, "For node type " + coll.__class__.__name__ + ", partial quadrature from Qmat rule failed to integrate polynomial of degree M-1 exactly for M = " + str(M)
-
-
-@pytest.mark.parametrize("collclass", classes)
-def test_partialquadraturewithS(collclass):
->>>>>>> cc6eca75
     for M in range(2, 13):
         coll = CollBase(M, t_start, t_end, node_type=node_type, quad_type=quad_type)
         S = coll.Smat[1:, 1:]
@@ -200,7 +109,6 @@
         poly_coeff = np.random.rand(degree)
         poly_vals = np.polyval(poly_coeff, coll.nodes)
         poly_int_coeff = np.polyint(poly_coeff)
-<<<<<<< HEAD
         for i in range(1, M):
             int_ex = np.polyval(poly_int_coeff, coll.nodes[i]) - np.polyval(poly_int_coeff, coll.nodes[i - 1])
             int_coll = np.dot(poly_vals, S[i, :])
@@ -209,10 +117,4 @@
                 + coll.__class__.__name__
                 + ", partial quadrature rule from Smat failed to integrate polynomial of degree M-1 exactly for M = "
                 + str(M)
-            )
-=======
-        for i in range(1,M):
-            int_ex = np.polyval(poly_int_coeff, coll.nodes[i]) - np.polyval(poly_int_coeff, coll.nodes[i-1])
-            int_coll = np.dot(poly_vals, S[i,:])
-            assert abs(int_ex - int_coll) < tolQuad, "For node type " + coll.__class__.__name__ + ", partial quadrature rule from Smat failed to integrate polynomial of degree M-1 exactly for M = " + str(M)
->>>>>>> cc6eca75
+            )