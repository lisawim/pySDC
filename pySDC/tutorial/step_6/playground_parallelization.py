--- conflicted
+++ resolved
@@ -3,12 +3,8 @@
 
 from mpi4py import MPI
 
-<<<<<<< HEAD
-from pySDC.helpers.stats_helper import filter_stats, sort_stats
-#from pySDC.implementations.controller_classes.controller_MPIOLD import controller_MPI
-=======
 from pySDC.helpers.stats_helper import get_sorted
->>>>>>> 3364532f
+# from pySDC.implementations.controller_classes.controller_MPIOLD import controller_MPI
 from pySDC.implementations.controller_classes.controller_MPI import controller_MPI
 from pySDC.tutorial.step_6.A_run_non_MPI_controller import set_parameters_ml
 
@@ -22,7 +18,7 @@
 
     # get parameters from Part A
     description, controller_params, t0, Tend = set_parameters_ml()
-    #controller_params['logger_level'] = 10
+    # controller_params['logger_level'] = 10
 
     # instantiate controllers
     controller = controller_MPI(controller_params=controller_params, description=description, comm=comm)
